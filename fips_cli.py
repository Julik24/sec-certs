--- conflicted
+++ resolved
@@ -7,11 +7,7 @@
 import os
 from datetime import datetime
 
-<<<<<<< HEAD
-from sec_certs.config.configuration import config
-=======
 from sec_certs.config.configuration import config, DEFAULT_CONFIG_PATH
->>>>>>> 5e43b370
 from sec_certs.dataset.fips import FIPSDataset
 
 logger = logging.getLogger(__name__)
@@ -145,12 +141,7 @@
         except ValueError as e:
             logger.error(f"Bad format of configuration file: {e}")
     else:
-<<<<<<< HEAD
-        print(f"Using default configuration file at {Path(script_dir) / 'sec_certs' / 'config' / 'settings.yaml'}")
-        config.load(Path(script_dir) / 'sec_certs' / 'config' / 'settings.yaml')
-=======
         logger.info(f"Using default configuration file at {DEFAULT_CONFIG_PATH}.")
->>>>>>> 5e43b370
 
     if "all" in actions and "new-run" in actions:
         logger.error("Only one of 'new-run' and 'all' can be specified.")
