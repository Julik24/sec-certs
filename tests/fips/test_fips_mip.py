--- conflicted
+++ resolved
@@ -1,15 +1,12 @@
-<<<<<<< HEAD
-from importlib import resources
-=======
 from __future__ import annotations
 
 import datetime
->>>>>>> 5893352a
+from importlib import resources
 from pathlib import Path
 
 import pytest
+import tests.data.fips.mip
 
-import tests.data.fips.mip
 from sec_certs.dataset.fips import FIPSDataset
 from sec_certs.dataset.fips_mip import MIPDataset
 from sec_certs.model.fips_matching import FIPSProcessMatcher
