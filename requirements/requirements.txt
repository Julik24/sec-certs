<<<<<<< HEAD
appnope==0.1.3            # via ipykernel, ipython
argon2-cffi==21.3.0       # via notebook
argon2-cffi-bindings==21.2.0  # via argon2-cffi
asttokens==2.0.5          # via stack-data
attrs==21.4.0             # via jsonschema
backcall==0.2.0           # via ipython
beautifulsoup4==4.10.0    # via -r requirements.in, nbconvert
billiard==3.6.4.0         # via -r requirements.in
bleach==5.0.0             # via nbconvert
blis==0.7.7               # via spacy, thinc
catalogue==2.0.7          # via spacy, srsly, thinc
certifi==2021.10.8        # via requests
cffi==1.15.0              # via argon2-cffi-bindings
charset-normalizer==2.0.12  # via requests
click==8.1.2              # via -r requirements.in, typer
cycler==0.11.0            # via matplotlib
cymem==2.0.6              # via preshed, spacy, thinc
debugpy==1.6.0            # via ipykernel
decorator==5.1.1          # via ipython
defusedxml==0.7.1         # via nbconvert
distro==1.7.0             # via tabula-py
entrypoints==0.4          # via jupyter-client, nbconvert
executing==0.8.3          # via stack-data
fastjsonschema==2.15.3    # via nbformat
fonttools==4.31.2         # via matplotlib
graphviz==0.19.1          # via -r requirements.in
html5lib==1.1             # via -r requirements.in
idna==3.3                 # via requests
importlib-resources==5.6.0  # via jsonschema
ipykernel==6.12.1         # via -r requirements.in, ipywidgets, notebook
ipython==8.2.0            # via ipykernel, ipywidgets
ipython-genutils==0.2.0   # via ipywidgets, notebook
ipywidgets==7.7.0         # via -r requirements.in
jarowinkler==1.0.2        # via rapidfuzz
jedi==0.18.1              # via ipython
jinja2==3.1.1             # via nbconvert, notebook, spacy
joblib==1.1.0             # via scikit-learn
jsonschema==4.4.0         # via -r requirements.in, nbformat
jupyter-client==7.2.1     # via ipykernel, nbclient, notebook
jupyter-core==4.9.2       # via jupyter-client, nbconvert, nbformat, notebook
jupyterlab-pygments==0.2.2  # via nbconvert
jupyterlab-widgets==1.1.0  # via ipywidgets
kiwisolver==1.4.2         # via matplotlib
langcodes==3.3.0          # via spacy
lxml==4.8.0               # via -r requirements.in, pikepdf
markupsafe==2.1.1         # via jinja2, nbconvert
matplotlib==3.5.1         # via -r requirements.in
matplotlib-inline==0.1.3  # via ipykernel, ipython
mistune==0.8.4            # via nbconvert
murmurhash==1.0.7         # via preshed, spacy, thinc
nbclient==0.6.0           # via nbconvert
nbconvert==6.5.0          # via notebook
nbformat==5.3.0           # via ipywidgets, nbclient, nbconvert, notebook
nest-asyncio==1.5.5       # via ipykernel, jupyter-client, nbclient, notebook
notebook==6.4.10          # via widgetsnbextension
numpy==1.22.3             # via -r requirements.in, blis, matplotlib, pandas, scikit-learn, scipy, spacy, tabula-py, thinc
packaging==21.3           # via ipykernel, matplotlib, nbconvert, pikepdf, spacy
pandas==1.4.2             # via -r requirements.in, tabula-py
pandocfilters==1.5.0      # via nbconvert
parso==0.8.3              # via jedi
pathy==0.6.1              # via spacy
pdftotext==2.2.2          # via -r requirements.in
pexpect==4.8.0            # via ipython
pickleshare==0.7.5        # via ipython
pikepdf==5.1.1            # via -r requirements.in
pillow==9.1.0             # via -r requirements.in, matplotlib, pikepdf
preshed==3.0.6            # via spacy, thinc
prometheus-client==0.14.1  # via notebook
prompt-toolkit==3.0.29    # via ipython
psutil==5.9.0             # via ipykernel
ptyprocess==0.7.0         # via pexpect, terminado
pure-eval==0.2.2          # via stack-data
pycparser==2.21           # via cffi
pydantic==1.8.2           # via spacy, thinc
pygments==2.11.2          # via ipython, nbconvert
pyparsing==3.0.7          # via matplotlib, packaging
pypdf2==1.26.0            # via -r requirements.in
pyrsistent==0.18.1        # via jsonschema
python-dateutil==2.8.2    # via -r requirements.in, jupyter-client, matplotlib, pandas
pytz==2022.1              # via pandas
pyyaml==6.0               # via -r requirements.in
pyzmq==22.3.0             # via jupyter-client, notebook
rapidfuzz==2.0.7          # via -r requirements.in
requests==2.27.1          # via -r requirements.in, spacy
scikit-learn==1.0.2       # via -r requirements.in
scipy==1.8.0              # via scikit-learn
send2trash==1.8.0         # via notebook
six==1.16.0               # via asttokens, bleach, html5lib, python-dateutil
smart-open==5.2.1         # via pathy
soupsieve==2.3.1          # via beautifulsoup4
spacy==3.3.0              # via -r requirements.in
spacy-legacy==3.0.9       # via spacy
spacy-loggers==1.0.2      # via spacy
srsly==2.4.3              # via spacy, thinc
stack-data==0.2.0         # via ipython
tabula-py==2.3.0          # via -r requirements.in
terminado==0.13.3         # via notebook
thinc==8.0.15             # via spacy
threadpoolctl==3.1.0      # via scikit-learn
tinycss2==1.1.1           # via nbconvert
tornado==6.1              # via ipykernel, jupyter-client, notebook, terminado
tqdm==4.64.0              # via -r requirements.in, spacy
traitlets==5.1.1          # via ipykernel, ipython, ipywidgets, jupyter-client, jupyter-core, matplotlib-inline, nbclient, nbconvert, nbformat, notebook
typer==0.4.1              # via pathy, spacy
typing-extensions==4.2.0  # via pydantic
urllib3==1.26.9           # via requests
wasabi==0.9.1             # via spacy, spacy-loggers, thinc
wcwidth==0.2.5            # via prompt-toolkit
webencodings==0.5.1       # via bleach, html5lib, tinycss2
widgetsnbextension==3.6.0  # via ipywidgets
zipp==3.8.0               # via importlib-resources

# The following packages are considered to be unsafe in a requirements file:
# setuptools
=======
attrs==21.4.0
    # via jsonschema
beautifulsoup4==4.10.0
    # via -r requirements.in
billiard==3.6.4.0
    # via -r requirements.in
certifi==2021.10.8
    # via requests
charset-normalizer==2.0.12
    # via requests
click==8.1.2
    # via -r requirements.in
cycler==0.11.0
    # via matplotlib
distro==1.7.0
    # via tabula-py
fonttools==4.31.2
    # via matplotlib
graphviz==0.19.1
    # via -r requirements.in
html5lib==1.1
    # via -r requirements.in
idna==3.3
    # via requests
importlib-resources==5.7.1
    # via jsonschema
jarowinkler==1.0.2
    # via rapidfuzz
joblib==1.1.0
    # via scikit-learn
jsonschema==4.4.0
    # via -r requirements.in
kiwisolver==1.4.2
    # via matplotlib
lxml==4.8.0
    # via
    #   -r requirements.in
    #   pikepdf
matplotlib==3.5.1
    # via -r requirements.in
numpy==1.22.3
    # via
    #   -r requirements.in
    #   matplotlib
    #   pandas
    #   scikit-learn
    #   scipy
    #   tabula-py
packaging==21.3
    # via
    #   matplotlib
    #   pikepdf
pandas==1.4.2
    # via
    #   -r requirements.in
    #   tabula-py
pdftotext==2.2.2
    # via -r requirements.in
pikepdf==5.1.1
    # via -r requirements.in
pillow==9.1.0
    # via
    #   -r requirements.in
    #   matplotlib
    #   pikepdf
pyparsing==3.0.7
    # via
    #   matplotlib
    #   packaging
pypdf2==1.27.5
    # via -r requirements.in
pyrsistent==0.18.1
    # via jsonschema
python-dateutil==2.8.2
    # via
    #   -r requirements.in
    #   matplotlib
    #   pandas
pytz==2022.1
    # via pandas
pyyaml==6.0
    # via -r requirements.in
rapidfuzz==2.0.7
    # via -r requirements.in
requests==2.27.1
    # via -r requirements.in
scikit-learn==1.0.2
    # via -r requirements.in
scipy==1.8.0
    # via scikit-learn
six==1.16.0
    # via
    #   html5lib
    #   python-dateutil
soupsieve==2.3.1
    # via beautifulsoup4
tabula-py==2.3.0
    # via -r requirements.in
threadpoolctl==3.1.0
    # via scikit-learn
tqdm==4.64.0
    # via -r requirements.in
urllib3==1.26.9
    # via requests
webencodings==0.5.1
    # via html5lib
zipp==3.8.0
    # via importlib-resources
>>>>>>> 5f257091
<|MERGE_RESOLUTION|>--- conflicted
+++ resolved
@@ -1,135 +1,67 @@
-<<<<<<< HEAD
-appnope==0.1.3            # via ipykernel, ipython
-argon2-cffi==21.3.0       # via notebook
-argon2-cffi-bindings==21.2.0  # via argon2-cffi
-asttokens==2.0.5          # via stack-data
-attrs==21.4.0             # via jsonschema
-backcall==0.2.0           # via ipython
-beautifulsoup4==4.10.0    # via -r requirements.in, nbconvert
-billiard==3.6.4.0         # via -r requirements.in
-bleach==5.0.0             # via nbconvert
-blis==0.7.7               # via spacy, thinc
-catalogue==2.0.7          # via spacy, srsly, thinc
-certifi==2021.10.8        # via requests
-cffi==1.15.0              # via argon2-cffi-bindings
-charset-normalizer==2.0.12  # via requests
-click==8.1.2              # via -r requirements.in, typer
-cycler==0.11.0            # via matplotlib
-cymem==2.0.6              # via preshed, spacy, thinc
-debugpy==1.6.0            # via ipykernel
-decorator==5.1.1          # via ipython
-defusedxml==0.7.1         # via nbconvert
-distro==1.7.0             # via tabula-py
-entrypoints==0.4          # via jupyter-client, nbconvert
-executing==0.8.3          # via stack-data
-fastjsonschema==2.15.3    # via nbformat
-fonttools==4.31.2         # via matplotlib
-graphviz==0.19.1          # via -r requirements.in
-html5lib==1.1             # via -r requirements.in
-idna==3.3                 # via requests
-importlib-resources==5.6.0  # via jsonschema
-ipykernel==6.12.1         # via -r requirements.in, ipywidgets, notebook
-ipython==8.2.0            # via ipykernel, ipywidgets
-ipython-genutils==0.2.0   # via ipywidgets, notebook
-ipywidgets==7.7.0         # via -r requirements.in
-jarowinkler==1.0.2        # via rapidfuzz
-jedi==0.18.1              # via ipython
-jinja2==3.1.1             # via nbconvert, notebook, spacy
-joblib==1.1.0             # via scikit-learn
-jsonschema==4.4.0         # via -r requirements.in, nbformat
-jupyter-client==7.2.1     # via ipykernel, nbclient, notebook
-jupyter-core==4.9.2       # via jupyter-client, nbconvert, nbformat, notebook
-jupyterlab-pygments==0.2.2  # via nbconvert
-jupyterlab-widgets==1.1.0  # via ipywidgets
-kiwisolver==1.4.2         # via matplotlib
-langcodes==3.3.0          # via spacy
-lxml==4.8.0               # via -r requirements.in, pikepdf
-markupsafe==2.1.1         # via jinja2, nbconvert
-matplotlib==3.5.1         # via -r requirements.in
-matplotlib-inline==0.1.3  # via ipykernel, ipython
-mistune==0.8.4            # via nbconvert
-murmurhash==1.0.7         # via preshed, spacy, thinc
-nbclient==0.6.0           # via nbconvert
-nbconvert==6.5.0          # via notebook
-nbformat==5.3.0           # via ipywidgets, nbclient, nbconvert, notebook
-nest-asyncio==1.5.5       # via ipykernel, jupyter-client, nbclient, notebook
-notebook==6.4.10          # via widgetsnbextension
-numpy==1.22.3             # via -r requirements.in, blis, matplotlib, pandas, scikit-learn, scipy, spacy, tabula-py, thinc
-packaging==21.3           # via ipykernel, matplotlib, nbconvert, pikepdf, spacy
-pandas==1.4.2             # via -r requirements.in, tabula-py
-pandocfilters==1.5.0      # via nbconvert
-parso==0.8.3              # via jedi
-pathy==0.6.1              # via spacy
-pdftotext==2.2.2          # via -r requirements.in
-pexpect==4.8.0            # via ipython
-pickleshare==0.7.5        # via ipython
-pikepdf==5.1.1            # via -r requirements.in
-pillow==9.1.0             # via -r requirements.in, matplotlib, pikepdf
-preshed==3.0.6            # via spacy, thinc
-prometheus-client==0.14.1  # via notebook
-prompt-toolkit==3.0.29    # via ipython
-psutil==5.9.0             # via ipykernel
-ptyprocess==0.7.0         # via pexpect, terminado
-pure-eval==0.2.2          # via stack-data
-pycparser==2.21           # via cffi
-pydantic==1.8.2           # via spacy, thinc
-pygments==2.11.2          # via ipython, nbconvert
-pyparsing==3.0.7          # via matplotlib, packaging
-pypdf2==1.26.0            # via -r requirements.in
-pyrsistent==0.18.1        # via jsonschema
-python-dateutil==2.8.2    # via -r requirements.in, jupyter-client, matplotlib, pandas
-pytz==2022.1              # via pandas
-pyyaml==6.0               # via -r requirements.in
-pyzmq==22.3.0             # via jupyter-client, notebook
-rapidfuzz==2.0.7          # via -r requirements.in
-requests==2.27.1          # via -r requirements.in, spacy
-scikit-learn==1.0.2       # via -r requirements.in
-scipy==1.8.0              # via scikit-learn
-send2trash==1.8.0         # via notebook
-six==1.16.0               # via asttokens, bleach, html5lib, python-dateutil
-smart-open==5.2.1         # via pathy
-soupsieve==2.3.1          # via beautifulsoup4
-spacy==3.3.0              # via -r requirements.in
-spacy-legacy==3.0.9       # via spacy
-spacy-loggers==1.0.2      # via spacy
-srsly==2.4.3              # via spacy, thinc
-stack-data==0.2.0         # via ipython
-tabula-py==2.3.0          # via -r requirements.in
-terminado==0.13.3         # via notebook
-thinc==8.0.15             # via spacy
-threadpoolctl==3.1.0      # via scikit-learn
-tinycss2==1.1.1           # via nbconvert
-tornado==6.1              # via ipykernel, jupyter-client, notebook, terminado
-tqdm==4.64.0              # via -r requirements.in, spacy
-traitlets==5.1.1          # via ipykernel, ipython, ipywidgets, jupyter-client, jupyter-core, matplotlib-inline, nbclient, nbconvert, nbformat, notebook
-typer==0.4.1              # via pathy, spacy
-typing-extensions==4.2.0  # via pydantic
-urllib3==1.26.9           # via requests
-wasabi==0.9.1             # via spacy, spacy-loggers, thinc
-wcwidth==0.2.5            # via prompt-toolkit
-webencodings==0.5.1       # via bleach, html5lib, tinycss2
-widgetsnbextension==3.6.0  # via ipywidgets
-zipp==3.8.0               # via importlib-resources
-
-# The following packages are considered to be unsafe in a requirements file:
-# setuptools
-=======
+appnope==0.1.3
+    # via
+    #   ipykernel
+    #   ipython
+argon2-cffi==21.3.0
+    # via notebook
+argon2-cffi-bindings==21.2.0
+    # via argon2-cffi
+asttokens==2.0.5
+    # via stack-data
 attrs==21.4.0
     # via jsonschema
+backcall==0.2.0
+    # via ipython
 beautifulsoup4==4.10.0
-    # via -r requirements.in
+    # via
+    #   -r requirements.in
+    #   nbconvert
 billiard==3.6.4.0
     # via -r requirements.in
+bleach==5.0.0
+    # via nbconvert
+blis==0.7.7
+    # via
+    #   spacy
+    #   thinc
+catalogue==2.0.7
+    # via
+    #   spacy
+    #   srsly
+    #   thinc
 certifi==2021.10.8
     # via requests
+cffi==1.15.0
+    # via argon2-cffi-bindings
 charset-normalizer==2.0.12
     # via requests
 click==8.1.2
-    # via -r requirements.in
+    # via
+    #   -r requirements.in
+    #   typer
 cycler==0.11.0
     # via matplotlib
+cymem==2.0.6
+    # via
+    #   preshed
+    #   spacy
+    #   thinc
+debugpy==1.6.0
+    # via ipykernel
+decorator==5.1.1
+    # via ipython
+defusedxml==0.7.1
+    # via nbconvert
 distro==1.7.0
     # via tabula-py
+entrypoints==0.4
+    # via
+    #   jupyter-client
+    #   nbconvert
+executing==0.8.3
+    # via stack-data
+fastjsonschema==2.15.3
+    # via nbformat
 fonttools==4.31.2
     # via matplotlib
 graphviz==0.19.1
@@ -138,40 +70,130 @@
     # via -r requirements.in
 idna==3.3
     # via requests
-importlib-resources==5.7.1
+importlib-resources==5.6.0
     # via jsonschema
+ipykernel==6.12.1
+    # via
+    #   -r requirements.in
+    #   ipywidgets
+    #   notebook
+ipython==8.2.0
+    # via
+    #   ipykernel
+    #   ipywidgets
+ipython-genutils==0.2.0
+    # via
+    #   ipywidgets
+    #   notebook
+ipywidgets==7.7.0
+    # via -r requirements.in
 jarowinkler==1.0.2
     # via rapidfuzz
+jedi==0.18.1
+    # via ipython
+jinja2==3.1.1
+    # via
+    #   nbconvert
+    #   notebook
+    #   spacy
 joblib==1.1.0
     # via scikit-learn
 jsonschema==4.4.0
-    # via -r requirements.in
+    # via
+    #   -r requirements.in
+    #   nbformat
+jupyter-client==7.2.1
+    # via
+    #   ipykernel
+    #   nbclient
+    #   notebook
+jupyter-core==4.9.2
+    # via
+    #   jupyter-client
+    #   nbconvert
+    #   nbformat
+    #   notebook
+jupyterlab-pygments==0.2.2
+    # via nbconvert
+jupyterlab-widgets==1.1.0
+    # via ipywidgets
 kiwisolver==1.4.2
     # via matplotlib
+langcodes==3.3.0
+    # via spacy
 lxml==4.8.0
     # via
     #   -r requirements.in
     #   pikepdf
+markupsafe==2.1.1
+    # via
+    #   jinja2
+    #   nbconvert
 matplotlib==3.5.1
     # via -r requirements.in
+matplotlib-inline==0.1.3
+    # via
+    #   ipykernel
+    #   ipython
+mistune==0.8.4
+    # via nbconvert
+murmurhash==1.0.7
+    # via
+    #   preshed
+    #   spacy
+    #   thinc
+nbclient==0.6.0
+    # via nbconvert
+nbconvert==6.5.0
+    # via notebook
+nbformat==5.3.0
+    # via
+    #   ipywidgets
+    #   nbclient
+    #   nbconvert
+    #   notebook
+nest-asyncio==1.5.5
+    # via
+    #   ipykernel
+    #   jupyter-client
+    #   nbclient
+    #   notebook
+notebook==6.4.10
+    # via widgetsnbextension
 numpy==1.22.3
     # via
     #   -r requirements.in
+    #   blis
     #   matplotlib
     #   pandas
     #   scikit-learn
     #   scipy
+    #   spacy
     #   tabula-py
+    #   thinc
 packaging==21.3
     # via
-    #   matplotlib
+    #   ipykernel
+    #   matplotlib
+    #   nbconvert
     #   pikepdf
+    #   spacy
 pandas==1.4.2
     # via
     #   -r requirements.in
     #   tabula-py
+pandocfilters==1.5.0
+    # via nbconvert
+parso==0.8.3
+    # via jedi
+pathy==0.6.1
+    # via spacy
 pdftotext==2.2.2
     # via -r requirements.in
+pexpect==4.8.0
+    # via ipython
+pickleshare==0.7.5
+    # via ipython
 pikepdf==5.1.1
     # via -r requirements.in
 pillow==9.1.0
@@ -179,47 +201,144 @@
     #   -r requirements.in
     #   matplotlib
     #   pikepdf
+preshed==3.0.6
+    # via
+    #   spacy
+    #   thinc
+prometheus-client==0.14.1
+    # via notebook
+prompt-toolkit==3.0.29
+    # via ipython
+psutil==5.9.0
+    # via ipykernel
+ptyprocess==0.7.0
+    # via
+    #   pexpect
+    #   terminado
+pure-eval==0.2.2
+    # via stack-data
+pycparser==2.21
+    # via cffi
+pydantic==1.8.2
+    # via
+    #   spacy
+    #   thinc
+pygments==2.11.2
+    # via
+    #   ipython
+    #   nbconvert
 pyparsing==3.0.7
     # via
     #   matplotlib
     #   packaging
-pypdf2==1.27.5
+pypdf2==1.26.0
     # via -r requirements.in
 pyrsistent==0.18.1
     # via jsonschema
 python-dateutil==2.8.2
     # via
     #   -r requirements.in
+    #   jupyter-client
     #   matplotlib
     #   pandas
 pytz==2022.1
     # via pandas
 pyyaml==6.0
     # via -r requirements.in
+pyzmq==22.3.0
+    # via
+    #   jupyter-client
+    #   notebook
 rapidfuzz==2.0.7
     # via -r requirements.in
 requests==2.27.1
-    # via -r requirements.in
+    # via
+    #   -r requirements.in
+    #   spacy
 scikit-learn==1.0.2
     # via -r requirements.in
 scipy==1.8.0
     # via scikit-learn
+send2trash==1.8.0
+    # via notebook
 six==1.16.0
     # via
+    #   asttokens
+    #   bleach
     #   html5lib
     #   python-dateutil
+smart-open==5.2.1
+    # via pathy
 soupsieve==2.3.1
     # via beautifulsoup4
+spacy==3.3.0
+    # via -r requirements.in
+spacy-legacy==3.0.9
+    # via spacy
+spacy-loggers==1.0.2
+    # via spacy
+srsly==2.4.3
+    # via
+    #   spacy
+    #   thinc
+stack-data==0.2.0
+    # via ipython
 tabula-py==2.3.0
     # via -r requirements.in
+terminado==0.13.3
+    # via notebook
+thinc==8.0.15
+    # via spacy
 threadpoolctl==3.1.0
     # via scikit-learn
+tinycss2==1.1.1
+    # via nbconvert
+tornado==6.1
+    # via
+    #   ipykernel
+    #   jupyter-client
+    #   notebook
+    #   terminado
 tqdm==4.64.0
-    # via -r requirements.in
+    # via
+    #   -r requirements.in
+    #   spacy
+traitlets==5.1.1
+    # via
+    #   ipykernel
+    #   ipython
+    #   ipywidgets
+    #   jupyter-client
+    #   jupyter-core
+    #   matplotlib-inline
+    #   nbclient
+    #   nbconvert
+    #   nbformat
+    #   notebook
+typer==0.4.1
+    # via
+    #   pathy
+    #   spacy
+typing-extensions==4.2.0
+    # via pydantic
 urllib3==1.26.9
     # via requests
+wasabi==0.9.1
+    # via
+    #   spacy
+    #   spacy-loggers
+    #   thinc
+wcwidth==0.2.5
+    # via prompt-toolkit
 webencodings==0.5.1
-    # via html5lib
+    # via
+    #   bleach
+    #   html5lib
+    #   tinycss2
+widgetsnbextension==3.6.0
+    # via ipywidgets
 zipp==3.8.0
     # via importlib-resources
->>>>>>> 5f257091
+
+# The following packages are considered to be unsafe in a requirements file:
+# setuptools