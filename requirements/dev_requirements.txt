aiohttp==3.8.4
    # via
    #   datasets
    #   fsspec
aiosignal==1.3.1
    # via aiohttp
alabaster==0.7.12
    # via sphinx
appnope==0.1.3
    # via
    #   ipykernel
    #   ipython
asttokens==2.2.1
    # via stack-data
async-timeout==4.0.2
    # via aiohttp
attrs==22.1.0
    # via
    #   aiohttp
    #   jsonschema
    #   jupyter-cache
    #   pytest
babel==2.11.0
    # via sphinx
backcall==0.2.0
    # via ipython
beautifulsoup4==4.11.1
    # via
    #   pydata-sphinx-theme
    #   sec-certs (./../pyproject.toml)
black==23.1.0
    # via sec-certs (./../pyproject.toml)
blis==0.7.9
    # via thinc
build==0.9.0
    # via pip-tools
catalogue==2.0.8
    # via
    #   spacy
    #   srsly
    #   thinc
certifi==2022.12.7
    # via requests
cfgv==3.3.1
    # via pre-commit
charset-normalizer==2.1.1
    # via
    #   aiohttp
    #   requests
click==8.1.3
    # via
    #   black
    #   jupyter-cache
    #   nltk
    #   pip-tools
    #   sec-certs (./../pyproject.toml)
    #   typer
comm==0.1.2
    # via ipykernel
confection==0.0.3
    # via thinc
contourpy==1.0.6
    # via matplotlib
coverage[toml]==6.5.0
    # via pytest-cov
cycler==0.11.0
    # via matplotlib
cymem==2.0.7
    # via
    #   preshed
    #   spacy
    #   thinc
datasets==2.9.0
    # via
    #   evaluate
    #   sec-certs (./../pyproject.toml)
    #   setfit
debugpy==1.6.4
    # via ipykernel
decorator==5.1.1
    # via ipython
deprecation==2.1.0
    # via pikepdf
dill==0.3.6
    # via
    #   datasets
    #   evaluate
    #   multiprocess
distlib==0.3.6
    # via virtualenv
distro==1.8.0
    # via tabula-py
docutils==0.17.1
    # via
    #   myst-parser
    #   pydata-sphinx-theme
    #   sphinx
entrypoints==0.4
    # via jupyter-client
evaluate==0.4.0
    # via setfit
exceptiongroup==1.0.4
    # via pytest
executing==1.2.0
    # via stack-data
fastjsonschema==2.16.2
    # via nbformat
filelock==3.8.2
    # via
    #   huggingface-hub
    #   torch
    #   transformers
    #   virtualenv
fonttools==4.38.0
    # via matplotlib
frozenlist==1.3.3
    # via
    #   aiohttp
    #   aiosignal
fsspec[http]==2023.1.0
    # via
    #   datasets
    #   evaluate
gprof2dot==2022.7.29
    # via pytest-profiling
greenlet==2.0.1
    # via sqlalchemy
html5lib==1.1
    # via sec-certs (./../pyproject.toml)
huggingface-hub==0.12.1
    # via
    #   datasets
    #   evaluate
    #   sentence-transformers
    #   transformers
identify==2.5.9
    # via pre-commit
idna==3.4
    # via
    #   requests
    #   yarl
imagesize==1.4.1
    # via sphinx
importlib-metadata==5.1.0
    # via
    #   jupyter-cache
    #   myst-nb
    #   sphinx
importlib-resources==5.10.1
    # via jsonschema
iniconfig==1.1.1
    # via pytest
ipykernel==6.19.1
    # via
    #   ipywidgets
    #   myst-nb
    #   sec-certs (./../pyproject.toml)
ipython==8.10.0
    # via
    #   ipykernel
    #   ipywidgets
    #   myst-nb
    #   sec-certs (./../pyproject.toml)
ipywidgets==8.0.3
    # via sec-certs (./../pyproject.toml)
jedi==0.18.2
    # via ipython
jinja2==3.1.2
    # via
    #   myst-parser
    #   spacy
    #   sphinx
    #   torch
joblib==1.2.0
    # via
    #   nltk
    #   scikit-learn
jsonschema==4.17.3
    # via
    #   nbformat
    #   sec-certs (./../pyproject.toml)
jupyter-cache==0.5.0
    # via myst-nb
jupyter-client==7.4.8
    # via
    #   ipykernel
    #   nbclient
jupyter-core==5.1.0
    # via
    #   jupyter-client
    #   nbformat
jupyterlab-widgets==3.0.4
    # via ipywidgets
kiwisolver==1.4.4
    # via matplotlib
langcodes==3.3.0
    # via spacy
langdetect==1.0.9
    # via sec-certs (./../pyproject.toml)
lxml==4.9.1
    # via
    #   pikepdf
    #   sec-certs (./../pyproject.toml)
markdown-it-py==2.2.0
    # via
    #   mdit-py-plugins
    #   myst-parser
markupsafe==2.1.1
    # via jinja2
matplotlib==3.6.2
    # via
    #   pysankeybeta
    #   seaborn
    #   sec-certs (./../pyproject.toml)
matplotlib-inline==0.1.6
    # via
    #   ipykernel
    #   ipython
mdit-py-plugins==0.3.3
    # via myst-parser
mdurl==0.1.2
    # via markdown-it-py
memory-profiler==0.61.0
    # via pytest-monitor
mpmath==1.3.0
    # via sympy
multidict==6.0.4
    # via
    #   aiohttp
    #   yarl
multiprocess==0.70.14
    # via
    #   datasets
    #   evaluate
murmurhash==1.0.9
    # via
    #   preshed
    #   spacy
    #   thinc
mypy==1.0.0
    # via sec-certs (./../pyproject.toml)
mypy-extensions==0.4.3
    # via
    #   black
    #   mypy
myst-nb==0.17.1
    # via sec-certs (./../pyproject.toml)
myst-parser==0.18.1
    # via myst-nb
nbclient==0.5.13
    # via
    #   jupyter-cache
    #   myst-nb
nbformat==5.7.0
    # via
    #   jupyter-cache
    #   myst-nb
    #   nbclient
nest-asyncio==1.5.6
    # via
    #   ipykernel
    #   jupyter-client
    #   nbclient
networkx==2.8.8
    # via
    #   sec-certs (./../pyproject.toml)
    #   torch
nltk==3.8.1
    # via sentence-transformers
nodeenv==1.7.0
    # via pre-commit
numpy==1.23.5
    # via
    #   blis
    #   contourpy
    #   datasets
    #   evaluate
    #   matplotlib
    #   pandas
    #   pyarrow
    #   pysankeybeta
    #   scikit-learn
    #   scipy
    #   seaborn
    #   sec-certs (./../pyproject.toml)
    #   sentence-transformers
    #   spacy
    #   tabula-py
    #   thinc
    #   torchvision
    #   transformers
packaging==22.0
    # via
    #   black
    #   build
    #   datasets
    #   deprecation
    #   evaluate
    #   huggingface-hub
    #   ipykernel
    #   matplotlib
    #   pikepdf
    #   pydata-sphinx-theme
    #   pytest
    #   setuptools-scm
    #   spacy
    #   sphinx
    #   transformers
pandas==1.5.2
    # via
    #   datasets
    #   evaluate
    #   pysankeybeta
    #   seaborn
    #   sec-certs (./../pyproject.toml)
    #   tabula-py
parso==0.8.3
    # via jedi
pathspec==0.10.2
    # via black
pathy==0.10.1
    # via spacy
pdftotext==2.2.2
    # via sec-certs (./../pyproject.toml)
pep517==0.13.0
    # via build
pexpect==4.8.0
    # via ipython
pickleshare==0.7.5
    # via ipython
pikepdf==6.2.5
    # via sec-certs (./../pyproject.toml)
pillow==9.3.0
    # via
    #   matplotlib
    #   pikepdf
    #   sec-certs (./../pyproject.toml)
    #   torchvision
pip-tools==6.11.0
    # via sec-certs (./../pyproject.toml)
pkgconfig==1.5.5
    # via sec-certs (./../pyproject.toml)
pkgutil-resolve-name==1.3.10
    # via jsonschema
platformdirs==2.6.0
    # via
    #   black
    #   jupyter-core
    #   virtualenv
pluggy==1.0.0
    # via pytest
pre-commit==2.20.0
    # via sec-certs (./../pyproject.toml)
preshed==3.0.8
    # via
    #   spacy
    #   thinc
prompt-toolkit==3.0.36
    # via ipython
psutil==5.9.4
    # via
    #   ipykernel
    #   memory-profiler
    #   pytest-monitor
ptyprocess==0.7.0
    # via pexpect
pure-eval==0.2.2
    # via stack-data
pyarrow==11.0.0
    # via datasets
pycryptodome==3.16.0
    # via pypdf
pydantic==1.10.2
    # via
    #   confection
    #   sec-certs (./../pyproject.toml)
    #   spacy
    #   thinc
pydata-sphinx-theme==0.8.1
    # via sphinx-book-theme
pygments==2.13.0
    # via
    #   ipython
    #   sphinx
pyparsing==3.0.9
    # via matplotlib
pypdf[crypto]==3.2.1
    # via sec-certs (./../pyproject.toml)
pyrsistent==0.19.2
    # via jsonschema
pysankeybeta==1.4.0
    # via sec-certs (./../pyproject.toml)
pytest==7.2.0
    # via
    #   pytest-cov
    #   pytest-monitor
    #   pytest-profiling
    #   sec-certs (./../pyproject.toml)
pytest-cov==4.0.0
    # via sec-certs (./../pyproject.toml)
pytest-monitor==1.6.5
    # via sec-certs (./../pyproject.toml)
pytest-profiling==1.7.0
    # via sec-certs (./../pyproject.toml)
python-dateutil==2.8.2
    # via
    #   jupyter-client
    #   matplotlib
    #   pandas
    #   sec-certs (./../pyproject.toml)
pytz==2022.6
    # via
    #   babel
    #   pandas
pyyaml==6.0
    # via
    #   datasets
    #   huggingface-hub
    #   jupyter-cache
    #   myst-nb
    #   myst-parser
    #   pre-commit
    #   sec-certs (./../pyproject.toml)
    #   sphinx-book-theme
    #   transformers
pyzmq==24.0.1
    # via
    #   ipykernel
    #   jupyter-client
rapidfuzz==2.13.3
    # via sec-certs (./../pyproject.toml)
regex==2023.6.3
    # via
    #   nltk
    #   transformers
requests==2.31.0
    # via
    #   datasets
    #   evaluate
    #   fsspec
    #   huggingface-hub
    #   pytest-monitor
    #   responses
    #   sec-certs (./../pyproject.toml)
    #   spacy
    #   sphinx
    #   torchvision
    #   transformers
responses==0.18.0
    # via
    #   datasets
    #   evaluate
ruff==0.0.239
    # via sec-certs (./../pyproject.toml)
scikit-learn==1.2.0
<<<<<<< HEAD
    # via
    #   sec-certs (./../pyproject.toml)
    #   sentence-transformers
scipy==1.9.3
=======
    # via sec-certs (./../pyproject.toml)
scipy==1.10.0
>>>>>>> 9de96f44
    # via
    #   scikit-learn
    #   sec-certs (./../pyproject.toml)
    #   sentence-transformers
seaborn==0.12.1
    # via
    #   pysankeybeta
    #   sec-certs (./../pyproject.toml)
sentence-transformers==2.2.2
    # via setfit
sentencepiece==0.1.97
    # via sentence-transformers
setfit==0.6.0
    # via sec-certs (./../pyproject.toml)
setuptools-scm==7.0.5
    # via sec-certs (./../pyproject.toml)
six==1.16.0
    # via
    #   asttokens
    #   html5lib
    #   langdetect
    #   pytest-profiling
    #   python-dateutil
smart-open==6.2.0
    # via pathy
snowballstemmer==2.2.0
    # via sphinx
soupsieve==2.3.2.post1
    # via beautifulsoup4
spacy==3.4.3
    # via sec-certs (./../pyproject.toml)
spacy-legacy==3.0.10
    # via spacy
spacy-loggers==1.0.4
    # via spacy
sphinx==4.5.0
    # via
    #   myst-nb
    #   myst-parser
    #   pydata-sphinx-theme
    #   sec-certs (./../pyproject.toml)
    #   sphinx-book-theme
    #   sphinx-copybutton
    #   sphinx-design
sphinx-book-theme==0.3.3
    # via sec-certs (./../pyproject.toml)
sphinx-copybutton==0.5.1
    # via sec-certs (./../pyproject.toml)
sphinx-design==0.3.0
    # via sec-certs (./../pyproject.toml)
sphinxcontrib-applehelp==1.0.2
    # via sphinx
sphinxcontrib-devhelp==1.0.2
    # via sphinx
sphinxcontrib-htmlhelp==2.0.0
    # via sphinx
sphinxcontrib-jsmath==1.0.1
    # via sphinx
sphinxcontrib-qthelp==1.0.3
    # via sphinx
sphinxcontrib-serializinghtml==1.1.5
    # via sphinx
sqlalchemy==1.4.44
    # via jupyter-cache
srsly==2.4.5
    # via
    #   confection
    #   spacy
    #   thinc
stack-data==0.6.2
    # via ipython
sympy==1.11.1
    # via torch
tabula-py==2.6.0
    # via sec-certs (./../pyproject.toml)
tabulate==0.9.0
    # via jupyter-cache
thinc==8.1.5
    # via spacy
threadpoolctl==3.1.0
    # via scikit-learn
tokenizers==0.13.2
    # via transformers
toml==0.10.2
    # via pre-commit
tomli==2.0.1
    # via
    #   black
    #   build
    #   coverage
    #   mypy
    #   pep517
    #   pytest
    #   setuptools-scm
torch==2.0.1
    # via
    #   sentence-transformers
    #   torchvision
torchvision==0.15.2
    # via sentence-transformers
tornado==6.3.2
    # via
    #   ipykernel
    #   jupyter-client
tqdm==4.64.1
    # via
    #   datasets
    #   evaluate
    #   huggingface-hub
    #   nltk
    #   sec-certs (./../pyproject.toml)
    #   sentence-transformers
    #   spacy
    #   transformers
traitlets==5.6.0
    # via
    #   comm
    #   ipykernel
    #   ipython
    #   ipywidgets
    #   jupyter-client
    #   jupyter-core
    #   matplotlib-inline
    #   nbclient
    #   nbformat
transformers==4.27.1
    # via sentence-transformers
typer==0.7.0
    # via
    #   pathy
    #   spacy
types-python-dateutil==2.8.19.4
    # via sec-certs (./../pyproject.toml)
types-pyyaml==6.0.12.2
    # via sec-certs (./../pyproject.toml)
types-requests==2.28.11.5
    # via sec-certs (./../pyproject.toml)
types-urllib3==1.26.25.4
    # via types-requests
typing-extensions==4.4.0
    # via
    #   black
    #   huggingface-hub
    #   mypy
    #   myst-nb
    #   myst-parser
    #   pydantic
    #   pypdf
    #   setuptools-scm
    #   torch
urllib3==1.26.13
    # via
    #   requests
    #   responses
virtualenv==20.17.1
    # via pre-commit
wasabi==0.10.1
    # via
    #   spacy
    #   thinc
wcwidth==0.2.5
    # via prompt-toolkit
webencodings==0.5.1
    # via html5lib
wheel==0.38.4
    # via
    #   pip-tools
    #   pytest-monitor
widgetsnbextension==4.0.4
    # via ipywidgets
xxhash==3.2.0
    # via
    #   datasets
    #   evaluate
yarl==1.8.2
    # via aiohttp
zipp==3.11.0
    # via
    #   importlib-metadata
    #   importlib-resources

# The following packages are considered to be unsafe in a requirements file:
# pip
# setuptools<|MERGE_RESOLUTION|>--- conflicted
+++ resolved
@@ -453,15 +453,10 @@
 ruff==0.0.239
     # via sec-certs (./../pyproject.toml)
 scikit-learn==1.2.0
-<<<<<<< HEAD
     # via
     #   sec-certs (./../pyproject.toml)
     #   sentence-transformers
-scipy==1.9.3
-=======
-    # via sec-certs (./../pyproject.toml)
 scipy==1.10.0
->>>>>>> 9de96f44
     # via
     #   scikit-learn
     #   sec-certs (./../pyproject.toml)
