--- conflicted
+++ resolved
@@ -1,74 +1,9 @@
-<<<<<<< HEAD
-alabaster==0.7.12         # via sphinx
-attrs==21.4.0             # via pytest
-babel==2.10.1             # via sphinx
-black==22.3.0             # via -r dev_requirements.in
-certifi==2021.10.8        # via requests
-cfgv==3.3.1               # via pre-commit
-charset-normalizer==2.0.12  # via requests
-click==8.1.2              # via black, pip-tools
-coverage[toml]==6.3.2     # via pytest-cov
-distlib==0.3.4            # via virtualenv
-docutils==0.17.1          # via sphinx
-filelock==3.6.0           # via virtualenv
-flake8==4.0.1             # via -r dev_requirements.in
-gprof2dot==2021.2.21      # via pytest-profiling
-identify==2.4.12          # via pre-commit
-idna==3.3                 # via requests
-imagesize==1.3.0          # via sphinx
-importlib-metadata==4.11.3  # via sphinx
-iniconfig==1.1.1          # via pytest
-isort==5.10.1             # via -r dev_requirements.in
-jinja2==3.1.1             # via sphinx
-markupsafe==2.1.1         # via jinja2
-mccabe==0.6.1             # via flake8
-memory-profiler==0.60.0   # via pytest-monitor
-mypy==0.942               # via -r dev_requirements.in
-mypy-extensions==0.4.3    # via black, mypy
-nodeenv==1.6.0            # via pre-commit
-packaging==21.3           # via pytest, sphinx
-pathspec==0.9.0           # via black
-pep517==0.12.0            # via pip-tools
-pip-tools==6.5.1          # via -r dev_requirements.in
-platformdirs==2.5.1       # via black, virtualenv
-pluggy==1.0.0             # via pytest
-pre-commit==2.18.1        # via -r dev_requirements.in
-psutil==5.9.0             # via memory-profiler, pytest-monitor
-py==1.11.0                # via pytest
-pycodestyle==2.8.0        # via flake8
-pyflakes==2.4.0           # via flake8
-pygments==2.12.0          # via sphinx
-pyparsing==3.0.7          # via packaging
-pytest==7.1.1             # via -r dev_requirements.in, pytest-cov, pytest-monitor, pytest-profiling
-pytest-cov==3.0.0         # via -r dev_requirements.in
-pytest-monitor==1.6.3     # via -r dev_requirements.in
-pytest-profiling==1.7.0   # via -r dev_requirements.in
-pytz==2022.1              # via babel
-pyyaml==6.0               # via pre-commit
-requests==2.27.1          # via pytest-monitor, sphinx
-six==1.16.0               # via pytest-profiling, virtualenv
-snowballstemmer==2.2.0    # via sphinx
-sphinx==4.5.0             # via -r dev_requirements.in
-sphinxcontrib-applehelp==1.0.2  # via sphinx
-sphinxcontrib-devhelp==1.0.2  # via sphinx
-sphinxcontrib-htmlhelp==2.0.0  # via sphinx
-sphinxcontrib-jsmath==1.0.1  # via sphinx
-sphinxcontrib-qthelp==1.0.3  # via sphinx
-sphinxcontrib-serializinghtml==1.1.5  # via sphinx
-toml==0.10.2              # via pre-commit
-tomli==2.0.1              # via black, coverage, mypy, pep517, pytest
-types-python-dateutil==2.8.10  # via -r dev_requirements.in
-types-pyyaml==6.0.5       # via -r dev_requirements.in
-types-requests==2.27.16   # via -r dev_requirements.in
-types-urllib3==1.26.11    # via types-requests
-typing-extensions==4.1.1  # via black, mypy
-urllib3==1.26.9           # via requests
-virtualenv==20.14.0       # via pre-commit
-wheel==0.37.1             # via pip-tools, pytest-monitor
-zipp==3.8.0               # via importlib-metadata
-=======
+alabaster==0.7.12
+    # via sphinx
 attrs==21.4.0
     # via pytest
+babel==2.10.1
+    # via sphinx
 black==22.3.0
     # via -r dev_requirements.in
 certifi==2021.10.8
@@ -85,6 +20,8 @@
     # via pytest-cov
 distlib==0.3.4
     # via virtualenv
+docutils==0.17.1
+    # via sphinx
 filelock==3.6.0
     # via virtualenv
 flake8==4.0.1
@@ -95,10 +32,18 @@
     # via pre-commit
 idna==3.3
     # via requests
+imagesize==1.3.0
+    # via sphinx
+importlib-metadata==4.11.3
+    # via sphinx
 iniconfig==1.1.1
     # via pytest
 isort==5.10.1
     # via -r dev_requirements.in
+jinja2==3.1.1
+    # via sphinx
+markupsafe==2.1.1
+    # via jinja2
 mccabe==0.6.1
     # via flake8
 memory-profiler==0.60.0
@@ -112,7 +57,9 @@
 nodeenv==1.6.0
     # via pre-commit
 packaging==21.3
-    # via pytest
+    # via
+    #   pytest
+    #   sphinx
 pathspec==0.9.0
     # via black
 pep517==0.12.0
@@ -137,6 +84,8 @@
     # via flake8
 pyflakes==2.4.0
     # via flake8
+pygments==2.12.0
+    # via sphinx
 pyparsing==3.0.7
     # via packaging
 pytest==7.1.1
@@ -151,14 +100,34 @@
     # via -r dev_requirements.in
 pytest-profiling==1.7.0
     # via -r dev_requirements.in
+pytz==2022.1
+    # via babel
 pyyaml==6.0
     # via pre-commit
 requests==2.27.1
-    # via pytest-monitor
+    # via
+    #   pytest-monitor
+    #   sphinx
 six==1.16.0
     # via
     #   pytest-profiling
     #   virtualenv
+snowballstemmer==2.2.0
+    # via sphinx
+sphinx==4.5.0
+    # via -r dev_requirements.in
+sphinxcontrib-applehelp==1.0.2
+    # via sphinx
+sphinxcontrib-devhelp==1.0.2
+    # via sphinx
+sphinxcontrib-htmlhelp==2.0.0
+    # via sphinx
+sphinxcontrib-jsmath==1.0.1
+    # via sphinx
+sphinxcontrib-qthelp==1.0.3
+    # via sphinx
+sphinxcontrib-serializinghtml==1.1.5
+    # via sphinx
 toml==0.10.2
     # via pre-commit
 tomli==2.0.1
@@ -188,7 +157,8 @@
     # via
     #   pip-tools
     #   pytest-monitor
->>>>>>> 5f257091
+zipp==3.8.0
+    # via importlib-metadata
 
 # The following packages are considered to be unsafe in a requirements file:
 # pip
