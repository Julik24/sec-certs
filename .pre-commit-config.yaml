repos:
  - repo: https://github.com/astral-sh/ruff-pre-commit
    rev: v0.1.5
    hooks:
      - id: ruff
      - id: ruff-format
        args: ["--check"]
  - repo: https://github.com/pre-commit/mirrors-mypy
<<<<<<< HEAD
    rev: "v1.3.0"
=======
    rev: "v1.6.1"
>>>>>>> 1ccca9ae
    hooks:
      - id: mypy
        additional_dependencies:
          - "numpy"
          - "types-PyYAML"
          - "types-python-dateutil"
          - "types-requests"
          - "datasets"<|MERGE_RESOLUTION|>--- conflicted
+++ resolved
@@ -6,11 +6,7 @@
       - id: ruff-format
         args: ["--check"]
   - repo: https://github.com/pre-commit/mirrors-mypy
-<<<<<<< HEAD
-    rev: "v1.3.0"
-=======
     rev: "v1.6.1"
->>>>>>> 1ccca9ae
     hooks:
       - id: mypy
         additional_dependencies:
