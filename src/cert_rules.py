rules_cert_id = [
    'BSI-DSZ-CC-[0-9]+?-[0-9]+',  # German BSI
    'BSI-DSZ-CC-[0-9]+?-(?:V|v)[0-9]+-[0-9]+',  # German BSI
    'BSI-DSZ-CC-[0-9]+?-(?:V|v)[0-9]+',  # German BSI
    'BSI [0-9]+?',  # German BSI
    # 'CC-Zert-.+?',
    'ANSSI(?:-|-CC-)[0-9]+?/[0-9]+',  # French
    # 'ANSSI-CC-CER-F-.+?', # French
    'DCSSI-[0-9]+?/[0-9]+?',  # French
    'Certification Report [0-9]+?/[0-9]+?',  # French
    'Rapport de certification [0-9]+?/[0-9]+?',  # French
    'NSCIB-CC-[0-9][0-9][0-9][0-9].+?',  # Netherlands
    'NSCIB-CC-[0-9][0-9][0-9][0-9][0-9]*-CR',  # Netherlands
    'NSCIB-CC-[0-9][0-9]-[0-9]+?-CR[0-9]+?',  # Netherlands
    'SERTIT-[0-9]+?',  # Norway
    'CCEVS-VR-(?:|VID)[0-9]+?-[0-9]+?',  # US NSA
    # '[0-9][0-9\-]+?-CR', # Canada
    'CRP[0-9][0-9][0-9][0-9]*?',  # UK CESG
    'CERTIFICATION REPORT No. P[0-9]+?',  # UK CESG
<<<<<<< HEAD
    '20[0-9][0-9]-[0-9]+-INF-[0-9]+?', # Spain
    'KECS-CR-[0-9]+?-[0-9]+?', # Korea
    'KECS-ISIS-[0-9]+?-[0-9][0-9][0-9][0-9]', # Korea
    'CRP-C[0-9]+?-[0-9]+?', # Japan
    'ISCB-[0-9]+?-RPT-[0-9]+?', # Malaysia
    'OCSI/CERT/.+?', # Italia
    '[0-9\\.]+?/TSE-CCCS-[0-9]+?', # Turkis CCCS
    'BTBD-.+?', # Turkis CCCS
    ]
=======
    '20[0-9][0-9]-[0-9]+-INF-[0-9]+?',  # Spain
    'KECS-CR-[0-9]+?-[0-9]+?',  # Korea
    'KECS-ISIS-[0-9]+?-[0-9][0-9][0-9][0-9]',  # Korea
    'CRP-C[0-9]+?-[0-9]+?',  # Japan
    'ISCB-[0-9]+?-RPT-[0-9]+?',  # Malaysia
    'OCSI/CERT/.+?',  # Italia
    '[0-9\.]+?/TSE-CCCS-[0-9]+?',  # Turkis CCCS
    'BTBD-.+?',  # Turkis CCCS
]
>>>>>>> 79ed1029

rules_vendor = [
    'NXP',
    'Infineon',
    'Samsung',
    '(?:STMicroelectronics|STM)',
    'Feitian',
    'Gemalto',
    'Gemplus',
    'Axalto',
    '(?:Oberthur|OBERTHUR)',
    '(?:Idemia|IDEMIA)',
    '(?:G\&D|G\+D|Giesecke+Devrient|Giesecke \& Devrient)',
    'Philips',
    'Sagem',
]

rules_eval_facilities = [
    'Serma Technologies',
    'THALES - CEACI'
]

rules_protection_profiles = [
    'BSI-(?:CC[-_]|)PP[-_]*.+?',
    'PP-SSCD.+?',
    'PP_DBMS_.+?'
    #    'Protection Profile',
    'CCMB-20.+?',
    'CCMB-20[0-9]+?-[0-9]+?-[0-9]+?',
    'BSI-CCPP-.+?',
    'ANSSI-CC-PP.+?',
    'WBIS_V[0-9]\\.[0-9]',
    'EHCT_V.+?'
]

rules_technical_reports = [
    'BSI[ ]*TR-[0-9]+?(?:-[0-9]+?|)',
]

rules_device_id = [
    'G87-.+?',
    'ATMEL AT.+?',
]

rules_os = [
    'STARCOS(?: [0-9\\.]+?|)',
    'JCOP[ ]*[0-9]'
]

rules_standard_id = [
    'FIPS ?(?:PUB )?[0-9]+-[0-9]+?',
    'FIPS ?(?:PUB )?[0-9]+?',
    'NIST SP [0-9]+-[0-9]+?[a-zA-Z]?',
    'PKCS[ #]*[1-9]+',
    'TLS[ ]*v[0-9\\.]+',
    'TLS[ ]*v[0-9\\.]+',
    'BSI-AIS[ ]*[0-9]+?',
    'AIS[ ]*[0-9]+?',
    'RFC[ ]*[0-9]+?',
    'ISO/IEC[ ]*[0-9]+[-]*[0-9]*',
    'ISO/IEC[ ]*[0-9]+:[ 0-9]+',
    'ISO/IEC[ ]*[0-9]+',
    'ICAO(?:-SAC|)',
    '[Xx]\\.509',
    'RFC [0-9]+'
    ]

rules_security_level = [
    'EAL[ ]*[0-9+]+?',
    'EAL[ ]*[0-9] augmented+?',
    'ITSEC[ ]*E[1-9]*.+?',
    ]

rules_security_assurance_components = [
<<<<<<< HEAD
    r'ACE_[A-Z]{3}(?:\.[0-9]|)',
    r'ACM_[A-Z]{3}(?:\.[0-9]|)',
    r'ACO_[A-Z]{3}(?:\.[0-9]|)',
    r'ADO_[A-Z]{3}(?:\.[0-9]|)',
    r'ADV_[A-Z]{3}(?:\.[0-9]|)',
    r'AGD_[A-Z]{3}(?:\.[0-9]|)',
    r'ALC_[A-Z]{3}(?:\.[0-9]|)',
    r'ATE_[A-Z]{3}(?:\.[0-9]|)',
    r'AVA_[A-Z]{3}(?:\.[0-9]|)',
    r'AMA_[A-Z]{3}(?:\.[0-9]|)',
    r'APE_[A-Z]{3}(?:\.[0-9]|)',
    r'ASE_[A-Z]{3}(?:\.[0-9]|)'
=======
    'ACM_[A-Z][A-Z][A-Z](?:\.[0-9]|)',
    'ADO_[A-Z][A-Z][A-Z](?:\.[0-9]|)',
    'ADV_[A-Z][A-Z][A-Z](?:\.[0-9]|)',
    'AGD_[A-Z][A-Z][A-Z](?:\.[0-9]|)',
    'ALC_[A-Z][A-Z][A-Z](?:\.[0-9]|)',
    'ATE_[A-Z][A-Z][A-Z](?:\.[0-9]|)',
    'AVA_[A-Z][A-Z][A-Z](?:\.[0-9]|)',
    'AMA_[A-Z][A-Z][A-Z](?:\.[0-9]|)',
    'APE_[A-Z][A-Z][A-Z](?:\.[0-9]|)',
    'ASE_[A-Z][A-Z][A-Z](?:\.[0-9]|)',
>>>>>>> 79ed1029
]

rules_security_functional_components = [
    r'FAU_[A-Z]{3}(?:\.[0-9]|)',
    r'FCO_[A-Z]{3}(?:\.[0-9]|)',
    r'FCS_[A-Z]{3}(?:\.[0-9]|)',
    r'FDP_[A-Z]{3}(?:\.[0-9]|)',
    r'FIA_[A-Z]{3}(?:\.[0-9]|)',
    r'FMT_[A-Z]{3}(?:\.[0-9]|)',
    r'FPR_[A-Z]{3}(?:\.[0-9]|)',
    r'FPT_[A-Z]{3}(?:\.[0-9]|)',
    r'FRU_[A-Z]{3}(?:\.[0-9]|)',
    r'FTA_[A-Z]{3}(?:\.[0-9]|)',
    r'FTP_[A-Z]{3}(?:\.[0-9]|)'
]

rules_javacard = [
<<<<<<< HEAD
    #'(?:Java Card|JavaCard)',
    #'(?:Global Platform|GlobalPlatform)',
    r'(?:Java Card|JavaCard) [2-3]\.[0-9](?:\.[0-9]|)',
    r'(?:Java Card|JavaCard) \(version [2-3]\.[0-9](?:\.[0-9]|)\)',
    r'(?:Global Platform|GlobalPlatform) [2-3]\.[0-9]\.[0-9]',
    r'(?:Global Platform|GlobalPlatform) \(version [2-3]\.[0-9]\.[0-9]\)',
    ]
=======
    # '(?:Java Card|JavaCard)',
    # '(?:Global Platform|GlobalPlatform)',
    '(?:Java Card|JavaCard) [2-3]\.[0-9](?:\.[0-9]|)',
    '(?:Java Card|JavaCard) \(version [2-3]\.[0-9](?:\.[0-9]|)\)',
    '(?:Global Platform|GlobalPlatform) [2-3]\.[0-9]\.[0-9]',
    '(?:Global Platform|GlobalPlatform) \(version [2-3]\.[0-9]\.[0-9]\)',
]
>>>>>>> 79ed1029

rules_crypto_algs = [
    'RSA[- ]*(?:512|768|1024|1280|1536|2048|3072|4096|8192)',
    'RSASSAPKCS1-[Vv]1_5',
    'SHA[-]*(?:160|224|256|384|512)',
    'AES[-]*(?:128|192|256|)',
    'SHA-1',
    'MD5',
    'HMAC',
    'HMAC-SHA-(?:160|224|256|384|512)',
    '(Diffie-Hellman|DH)',
    'ECDH',
    'ECDSA',
    'EdDSA',
    '3?DES',
    'ECC',
    'DTRNG',
    'TRNG',
    'RN[GD]',
    'RBG'
]

rules_block_cipher_modes = [
    'ECB',
    'CBC',
    'CTR',
    'CFB',
    'OFB',
    'GCM'
]

rules_ecc_curves = [
    'P-(192|224|256|384|521)',
    'brainpoolP[0-9]{3}[rkt][12]',
    '(sec|ansi)[pt].+?[rk][12]',
    'prime[0-9]{3}v[123]',
    'c2[pto]nb[0-9]{3}[vw][123]',
    'FRP256v1',
    'Curve(25519|1174|4417|22103|67254|383187|41417)',
    'Ed(25519|448)',
    'ssc-(160|192|224|256|288|320|384|512)',
    'Tweedle(dee|dum)',
    'JubJub',
    'BLS(12|24)-[0-9]{3}'
]

rules_cplc = [
    'IC[ ]*Fabricator',
    'IC[ ]*Type',
    'IC[ ]*Version',
]

rules_crypto_engines = [
    'TORNADO',
    'SmartMX',
    'SmartMX2'
    'NesCrypt',
]

rules_crypto_libs = [
    '(?:NesLib|NESLIB) [v]*[0-9.]+',
    'AT1 Secure .{1,30}? Library [v]*[0-9.]+',
    'AT1 Secure RSA/ECC/SHA library',
    'Crypto Library [v]*[0-9.]+',
    'ATMEL Toolbox [0-9.]+',
    'v1.02.013'  # Infineon's ROCA-vulnerable library
]

rules_IC_data_groups = [
    r'EF\.DG[1-9][0-6]?',
    r'EF\.COM',
    r'EF\.CardAccess',
    r'EF\.SOD',
    r'EF\.ChipSecurity'
]

rules_defenses = [
    '[Mm]alfunction',
    'Leak-Inherent',
    '[Pp]hysical [Pp]robing',
    '[pP]hysical [tT]ampering',
    '[Ss]ide.channels?',
    'SPA',
    'DPA',
    'DFA',
    '[Ff]+ault induction',
    'ROCA',
]

rules_certification_process = [
    '[oO]ut of [sS]cope',
    '[\\.\\(].{0,100}?.[oO]ut of [sS]cope..{0,100}?[\\.\\)]',
    '.{0,100}[oO]ut of [sS]cope.{0,100}',
<<<<<<< HEAD
    '.{0,100}confidential document.{0,100}',
    '[sS]ecurity [fF]unction SF\\.[a-zA-Z0-9_]',
    ]
=======
    '.{0,100}confidential document{0,100}',
    '[sS]ecurity [fF]unction SF\.[a-zA-Z0-9_]',
]
>>>>>>> 79ed1029

rules_vulnerabilities = [
    'CVE-[0-9]+?-[0-9]+?',
    'CWE-[0-9]+?',
]

rules_other = [
    'library',
    # 'http[s]*://.+?/'
]

rules_fips_remove_algorithm_ids = [
    r"HMAC(?:-SHA)?[ -]*((?:160|224|256|384|512)?(?: |[Dd]ecrypt|[Ee]ncrypt|KAT)*?[, ]*?(?:#|Cert\.?|Certificate)?[\s#]*?)?\s?(\d{4})",
    r"HMAC(?:-SHA)?[ -]*((?:160|224|256|384|512)?(?: |[Dd]ecrypt|[Ee]ncrypt|KAT)*?[, ]*?(?:#|Cert\.?|Certificate)?[\s#]*?)?\s?(\d{3})",
    r"HMAC(?:-SHA)?[ -]*((?:160|224|256|384|512)?(?: |[Dd]ecrypt|[Ee]ncrypt|KAT)*?[, ]*?(?:#|Cert\.?|Certificate)?[\s#]*?)?\s?(\d{2})",
    r"HMAC(?:-SHA)?[ -]*((?:160|224|256|384|512)?(?: |[Dd]ecrypt|[Ee]ncrypt|KAT)*?[, ]*?(?:#|Cert\.?|Certificate)?[\s#]*?)?\s?(\d{1})",
    r"SH[SA][-]*(?:160|224|256|384|512)?(?:[\s]*?(?:KAT)?[\s,]*?[\s(]*?(?:#|Cert\.?|Certificate)?[\s#]*?)(\d{4})(?:\)?\[#?\d+\])?",
    r"SH[SA][-]*(?:160|224|256|384|512)?(?:[\s]*?(?:KAT)?[\s,]*?[\s(]*?(?:#|Cert\.?|Certificate)?[\s#]*?)(\d{3})(?:\)?\[#?\d+\])?",
    r"SH[SA][-]*(?:160|224|256|384|512)?(?:[\s]*?(?:KAT)?[\s,]*?[\s(]*?(?:#|Cert\.?|Certificate)?[\s#]*?)(\d{2})(?:\)?\[#?\d+\])?",
    r"SH[SA][-]*(?:160|224|256|384|512)?(?:[\s]*?(?:KAT)?[\s,]*?[\s(]*?(?:#|Cert\.?|Certificate)?[\s#]*?)(\d{1})(?:\)?\[#?\d+\])?",
    r"RSA(?:[- ]*(?:512|768|1024|1280|1536|2048|3072|4096|8192)\s]*?(?:(?:KAT|Verify|PSS|\s)*?)?[\s,]*?[\s(]*?(?:#|Cert\.?|Certificate)?[\s#]*?)?\s?(\d{4})",
    r"RSA(?:[- ]*(?:512|768|1024|1280|1536|2048|3072|4096|8192)\s]*?(?:(?:KAT|Verify|PSS|\s)*?)?[\s,]*?[\s(]*?(?:#|Cert\.?|Certificate)?[\s#]*?)?\s?(\d{3})",
    r"RSA(?:[- ]*(?:512|768|1024|1280|1536|2048|3072|4096|8192)\s]*?(?:(?:KAT|Verify|PSS|\s)*?)?[\s,]*?[\s(]*?(?:#|Cert\.?|Certificate)?[\s#]*?)?\s?(\d{2})",
    r"RSA(?:[- ]*(?:512|768|1024|1280|1536|2048|3072|4096|8192)\s]*?(?:(?:KAT|Verify|PSS|\s)*?)?[\s,]*?[\s(]*?(?:#|Cert\.?|Certificate)?[\s#]*?)?\s?(\d{1})",
    r"(?:RSA)?[- ]?(?:SSA)?[- ]?PKCS\s?#?\d(?:-[Vv]1_5| [Vv]1[-_]5)?\s?(\d{4})?",
    r"(?:RSA)?[- ]?(?:SSA)?[- ]?PKCS\s?#?\d(?:-[Vv]1_5| [Vv]1[-_]5)?\s?(\d{3})?",
    r"(?:RSA)?[- ]?(?:SSA)?[- ]?PKCS\s?#?\d(?:-[Vv]1_5| [Vv]1[-_]5)?\s?(\d{2})?",
    r"(?:RSA)?[- ]?(?:SSA)?[- ]?PKCS\s?#?\d(?:-[Vv]1_5| [Vv]1[-_]5)?\s?(\d{1})?",
    r"AES[- ]*((?:128|192|256|)?(?: |[Dd]ecrypt|[Ee]ncrypt|KAT|CMAC|CTR)*?[,\s(]*?(?:#|Cert\.?|Certificate)?[\s#]*?)?\s?(\d{4})(?:\)?\[#?\d+\])?",
    r"AES[- ]*((?:128|192|256|)?(?: |[Dd]ecrypt|[Ee]ncrypt|KAT|CMAC|CTR)*?[,\s(]*?(?:#|Cert\.?|Certificate)?[\s#]*?)?\s?(\d{3})(?:\)?\[#?\d+\])?",
    r"AES[- ]*((?:128|192|256|)?(?: |[Dd]ecrypt|[Ee]ncrypt|KAT|CMAC|CTR)*?[,\s(]*?(?:#|Cert\.?|Certificate)?[\s#]*?)?\s?(\d{2})(?:\)?\[#?\d+\])?",
    r"AES[- ]*((?:128|192|256|)?(?: |[Dd]ecrypt|[Ee]ncrypt|KAT|CMAC|CTR)*?[,\s(]*?(?:#|Cert\.?|Certificate)?[\s#]*?)?\s?(\d{1})(?:\)?\[#?\d+\])?",
    r"Diffie[- ]*Hellman[,\s(]*?(?:CVL|\s)*?(?:#|Cert\.?|Certificate)?[\s#]*?\s?(\d{4})",
    r"Diffie[- ]*Hellman[,\s(]*?(?:CVL|\s)*?(?:#|Cert\.?|Certificate)?[\s#]*?\s?(\d{3})",
    r"Diffie[- ]*Hellman[,\s(]*?(?:CVL|\s)*?(?:#|Cert\.?|Certificate)?[\s#]*?\s?(\d{2})",
    r"Diffie[- ]*Hellman[,\s(]*?(?:CVL|\s)*?(?:#|Cert\.?|Certificate)?[\s#]*?\s?(\d{1})",
    r"DRBG[ -]*((?:160|224|256|384|512)?(?: |[Dd]ecrypt|[Ee]ncrypt|KAT)*?[,\s]*?(?:#|Cert\.?|Certificate)?[\s#]*?)?\s?(\d{4})",
    r"DRBG[ -]*((?:160|224|256|384|512)?(?: |[Dd]ecrypt|[Ee]ncrypt|KAT)*?[,\s]*?(?:#|Cert\.?|Certificate)?[\s#]*?)?\s?(\d{3})",
    r"DRBG[ -]*((?:160|224|256|384|512)?(?: |[Dd]ecrypt|[Ee]ncrypt|KAT)*?[,\s]*?(?:#|Cert\.?|Certificate)?[\s#]*?)?\s?(\d{2})",
    r"DRBG[ -]*((?:160|224|256|384|512)?(?: |[Dd]ecrypt|[Ee]ncrypt|KAT)*?[,\s]*?(?:#|Cert\.?|Certificate)?[\s#]*?)?\s?(\d{1})",
    r"DES[ -]*((?:160|224|256|384|512)?(?: |[Dd]ecrypt|[Ee]ncrypt|KAT)*?[,\s]*?(?:#|Cert\.?|Certificate)?[\s#]*?)?\s?(\d{4})",
    r"DES[ -]*((?:160|224|256|384|512)?(?: |[Dd]ecrypt|[Ee]ncrypt|KAT)*?[,\s]*?(?:#|Cert\.?|Certificate)?[\s#]*?)?\s?(\d{3})",
    r"DES[ -]*((?:160|224|256|384|512)?(?: |[Dd]ecrypt|[Ee]ncrypt|KAT)*?[,\s]*?(?:#|Cert\.?|Certificate)?[\s#]*?)?\s?(\d{2})",
    r"DES[ -]*((?:160|224|256|384|512)?(?: |[Dd]ecrypt|[Ee]ncrypt|KAT)*?[,\s]*?(?:#|Cert\.?|Certificate)?[\s#]*?)?\s?(\d{1})",
    r"CVL[\s#]*?(\d{4})",
    r"CVL[\s#]*?(\d{3})",
    r"CVL[\s#]*?(\d{2})",
    r"CVL[\s#]*?(\d{1})",
    r"PAA[: #]*?\d{4}",
    r"PAA[: #]*?\d{3}",
    r"PAA[: #]*?\d{2}",
    r"PAA[: #]*?\d{1}",
    r"(?:#|Cert\.?|Certificate)[\s#]*?(\d+)?\s*?(?:AES|SHS|SHA|RSA|HMAC|Diffie-Hellman|DRBG|DES|CVL)",
    r"PKCS[ ]?#?\d+",
    r"Survey #192"  # why would they get an address like this /o\ cert 2079
]
rules_fips_cert = [
    #     r"(?:#\s?|Cert\.?[^. ]*?\s?)(?P<id>\d{4})",
    #     r"(?:#\s?|Cert\.?[^. ]*?\s?)(?P<id>\d{3})",
    #     r"(?:#\s?|Cert\.?[^. ]*?\s?)(?P<id>\d{2})",
    #     r"(?:#\s?|Cert\.?[^. ]*?\s?)(?P<id>\d{1})
    r"(?:#[^\S\r\n]?|Cert\.?(?!.\s)[^\S\r\n]?|Certificate[^\S\r\n]?)(?P<id>\d{4})",
    r"(?:#[^\S\r\n]?|Cert\.?(?!.\s)[^\S\r\n]?|Certificate[^\S\r\n]?)(?P<id>\d{3})",
    r"(?:#[^\S\r\n]?|Cert\.?(?!.\s)[^\S\r\n]?|Certificate[^\S\r\n]?)(?P<id>\d{2})",
    r"(?:#[^\S\r\n]?|Cert\.?(?!.\s)[^\S\r\n]?|Certificate[^\S\r\n]?)(?P<id>\d{1})"
]

#  rule still too "general"
rules_fips_security_level = [
    r"[lL]evel (\d)"
]

rules_fips_htmls = [
    r"module-name\">\s*(?P<fips_module_name>[^<]*)",
    r"module-standard\">\s*(?P<fips_standard>[^<]*)",
    r"Status[\s\S]*?\">\s*(?P<fips_status>[^<]*)",
    r"Sunset Date[\s\S]*?\">\s*(?P<fips_date_sunset>[^<]*)",
    r"Validation Dates[\s\S]*?\">\s*(?P<fips_date_validation>[^<]*)",
    r"Overall Level[\s\S]*?\">\s*(?P<fips_level>[^<]*)",
    r"Caveat[\s\S]*?\">\s*(?P<fips_caveat>[^<]*)",
    r"Security Level Exceptions[\s\S]*?\">\s*(?P<fips_exceptions><ul.*</ul>)",
    r"Module Type[\s\S]*?\">\s*(?P<fips_type>[^<]*)",
    r"Embodiment[\s\S]*?\">\s*(?P<fips_embodiment>[^<]*)",
    r"Tested Configuration[\s\S]*?\">\s*(?P<fips_tested_conf><ul.*</ul>)",
    r"FIPS Algorithms[\s\S]*?\">\s*(?P<fips_algorithms><tbody>[\s\S]*</tbody>)",
    r"Allowed Algorithms[\s\S]*?\">\s*(?P<fips_allowed_algorithms>[^<]*)",
    r"Software Versions[\s\S]*?\">\s*(?P<fips_software>[^<]*)",
    r"Product URL[\s\S]*?\">\s*<a href=\"(?P<fips_url>.*)\"",
    r"Vendor<\/h4>[\s\S]*?href=\".*?\">(?P<fips_vendor>.*?)<\/a>"
]

# rules_security_target_class
rules = {}
rules['rules_vendor'] = rules_vendor
rules['rules_cert_id'] = rules_cert_id
rules['rules_protection_profiles'] = rules_protection_profiles
rules['rules_technical_reports'] = rules_technical_reports
rules['rules_device_id'] = rules_device_id
rules['rules_os'] = rules_os
rules['rules_standard_id'] = rules_standard_id
rules['rules_security_level'] = rules_security_level
rules['rules_security_assurance_components'] = rules_security_assurance_components
rules['rules_security_functional_components'] = rules_security_functional_components
rules['rules_javacard'] = rules_javacard
rules['rules_crypto_algs'] = rules_crypto_algs
rules['block_cipher_modes'] = rules_block_cipher_modes
rules['rules_ecc_curves'] = rules_ecc_curves
rules['rules_cplc'] = rules_cplc
rules['rules_crypto_engines'] = rules_crypto_engines
rules['rules_crypto_libs'] = rules_crypto_libs
rules['rules_IC_data_groups'] = rules_IC_data_groups
rules['rules_defenses'] = rules_defenses
rules['rules_certification_process'] = rules_certification_process
rules['rules_vulnerabilities'] = rules_vulnerabilities
rules['rules_other'] = rules_other

# ~~~~~~~~~~~~~~~~~~~~~~~~~~~~~~~~~~~~~~~~~~~~~~~~~~~~~~~~~~~~~~~~~
#                           For FIPS
# ~~~~~~~~~~~~~~~~~~~~~~~~~~~~~~~~~~~~~~~~~~~~~~~~~~~~~~~~~~~~~~~~~
fips_rules = {}
fips_rules['rules_fips_algorithms'] = rules_fips_remove_algorithm_ids
fips_rules['rules_security_level'] = rules_fips_security_level
fips_rules['rules_cert_id'] = rules_fips_cert<|MERGE_RESOLUTION|>--- conflicted
+++ resolved
@@ -17,7 +17,6 @@
     # '[0-9][0-9\-]+?-CR', # Canada
     'CRP[0-9][0-9][0-9][0-9]*?',  # UK CESG
     'CERTIFICATION REPORT No. P[0-9]+?',  # UK CESG
-<<<<<<< HEAD
     '20[0-9][0-9]-[0-9]+-INF-[0-9]+?', # Spain
     'KECS-CR-[0-9]+?-[0-9]+?', # Korea
     'KECS-ISIS-[0-9]+?-[0-9][0-9][0-9][0-9]', # Korea
@@ -26,18 +25,7 @@
     'OCSI/CERT/.+?', # Italia
     '[0-9\\.]+?/TSE-CCCS-[0-9]+?', # Turkis CCCS
     'BTBD-.+?', # Turkis CCCS
-    ]
-=======
-    '20[0-9][0-9]-[0-9]+-INF-[0-9]+?',  # Spain
-    'KECS-CR-[0-9]+?-[0-9]+?',  # Korea
-    'KECS-ISIS-[0-9]+?-[0-9][0-9][0-9][0-9]',  # Korea
-    'CRP-C[0-9]+?-[0-9]+?',  # Japan
-    'ISCB-[0-9]+?-RPT-[0-9]+?',  # Malaysia
-    'OCSI/CERT/.+?',  # Italia
-    '[0-9\.]+?/TSE-CCCS-[0-9]+?',  # Turkis CCCS
-    'BTBD-.+?',  # Turkis CCCS
-]
->>>>>>> 79ed1029
+]
 
 rules_vendor = [
     'NXP',
@@ -103,16 +91,15 @@
     'ICAO(?:-SAC|)',
     '[Xx]\\.509',
     'RFC [0-9]+'
-    ]
+]
 
 rules_security_level = [
     'EAL[ ]*[0-9+]+?',
     'EAL[ ]*[0-9] augmented+?',
     'ITSEC[ ]*E[1-9]*.+?',
-    ]
+]
 
 rules_security_assurance_components = [
-<<<<<<< HEAD
     r'ACE_[A-Z]{3}(?:\.[0-9]|)',
     r'ACM_[A-Z]{3}(?:\.[0-9]|)',
     r'ACO_[A-Z]{3}(?:\.[0-9]|)',
@@ -125,18 +112,6 @@
     r'AMA_[A-Z]{3}(?:\.[0-9]|)',
     r'APE_[A-Z]{3}(?:\.[0-9]|)',
     r'ASE_[A-Z]{3}(?:\.[0-9]|)'
-=======
-    'ACM_[A-Z][A-Z][A-Z](?:\.[0-9]|)',
-    'ADO_[A-Z][A-Z][A-Z](?:\.[0-9]|)',
-    'ADV_[A-Z][A-Z][A-Z](?:\.[0-9]|)',
-    'AGD_[A-Z][A-Z][A-Z](?:\.[0-9]|)',
-    'ALC_[A-Z][A-Z][A-Z](?:\.[0-9]|)',
-    'ATE_[A-Z][A-Z][A-Z](?:\.[0-9]|)',
-    'AVA_[A-Z][A-Z][A-Z](?:\.[0-9]|)',
-    'AMA_[A-Z][A-Z][A-Z](?:\.[0-9]|)',
-    'APE_[A-Z][A-Z][A-Z](?:\.[0-9]|)',
-    'ASE_[A-Z][A-Z][A-Z](?:\.[0-9]|)',
->>>>>>> 79ed1029
 ]
 
 rules_security_functional_components = [
@@ -154,23 +129,13 @@
 ]
 
 rules_javacard = [
-<<<<<<< HEAD
     #'(?:Java Card|JavaCard)',
     #'(?:Global Platform|GlobalPlatform)',
     r'(?:Java Card|JavaCard) [2-3]\.[0-9](?:\.[0-9]|)',
     r'(?:Java Card|JavaCard) \(version [2-3]\.[0-9](?:\.[0-9]|)\)',
     r'(?:Global Platform|GlobalPlatform) [2-3]\.[0-9]\.[0-9]',
     r'(?:Global Platform|GlobalPlatform) \(version [2-3]\.[0-9]\.[0-9]\)',
-    ]
-=======
-    # '(?:Java Card|JavaCard)',
-    # '(?:Global Platform|GlobalPlatform)',
-    '(?:Java Card|JavaCard) [2-3]\.[0-9](?:\.[0-9]|)',
-    '(?:Java Card|JavaCard) \(version [2-3]\.[0-9](?:\.[0-9]|)\)',
-    '(?:Global Platform|GlobalPlatform) [2-3]\.[0-9]\.[0-9]',
-    '(?:Global Platform|GlobalPlatform) \(version [2-3]\.[0-9]\.[0-9]\)',
-]
->>>>>>> 79ed1029
+]
 
 rules_crypto_algs = [
     'RSA[- ]*(?:512|768|1024|1280|1536|2048|3072|4096|8192)',
@@ -190,7 +155,7 @@
     'DTRNG',
     'TRNG',
     'RN[GD]',
-    'RBG'
+    'RBG',
 ]
 
 rules_block_cipher_modes = [
@@ -199,7 +164,7 @@
     'CTR',
     'CFB',
     'OFB',
-    'GCM'
+    'GCM',
 ]
 
 rules_ecc_curves = [
@@ -264,15 +229,9 @@
     '[oO]ut of [sS]cope',
     '[\\.\\(].{0,100}?.[oO]ut of [sS]cope..{0,100}?[\\.\\)]',
     '.{0,100}[oO]ut of [sS]cope.{0,100}',
-<<<<<<< HEAD
     '.{0,100}confidential document.{0,100}',
     '[sS]ecurity [fF]unction SF\\.[a-zA-Z0-9_]',
-    ]
-=======
-    '.{0,100}confidential document{0,100}',
-    '[sS]ecurity [fF]unction SF\.[a-zA-Z0-9_]',
-]
->>>>>>> 79ed1029
+]
 
 rules_vulnerabilities = [
     'CVE-[0-9]+?-[0-9]+?',
