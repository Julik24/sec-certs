from __future__ import annotations

import time
from multiprocessing import cpu_count
from multiprocessing.pool import ThreadPool
from typing import Any, Callable, Iterable

from billiard.pool import Pool

from sec_certs.config.configuration import config
from sec_certs.utils.tqdm import tqdm


def process_parallel(
    func: Callable,
    items: Iterable,
    max_workers: int = config.n_threads,
    callback: Callable | None = None,
    use_threading: bool = True,
    progress_bar: bool = True,
    unpack: bool = False,
    progress_bar_desc: str | None = None,
) -> list[Any]:
<<<<<<< HEAD
=======
    if max_workers == -1:
        max_workers = cpu_count()

>>>>>>> c0084cff
    pool: Pool | ThreadPool = ThreadPool(max_workers) if use_threading else Pool(max_workers)
    results = (
        [pool.apply_async(func, (*i,), callback=callback) for i in items]
        if unpack
        else [pool.apply_async(func, (i,), callback=callback) for i in items]
    )

    if progress_bar is True and items:
        bar = tqdm(total=len(results), desc=progress_bar_desc)
        while not all(all_done := [x.ready() for x in results]):
            done_count = len(list(filter(lambda x: x, all_done)))
            bar.update(done_count - bar.n)
            time.sleep(1)
        bar.update(len(results) - bar.n)
        bar.close()

    pool.close()
    pool.join()
    pool.terminate()

    return [r.get() for r in results]<|MERGE_RESOLUTION|>--- conflicted
+++ resolved
@@ -21,12 +21,9 @@
     unpack: bool = False,
     progress_bar_desc: str | None = None,
 ) -> list[Any]:
-<<<<<<< HEAD
-=======
     if max_workers == -1:
         max_workers = cpu_count()
 
->>>>>>> c0084cff
     pool: Pool | ThreadPool = ThreadPool(max_workers) if use_threading else Pool(max_workers)
     results = (
         [pool.apply_async(func, (*i,), callback=callback) for i in items]
