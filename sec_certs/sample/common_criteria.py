import copy
import operator
from dataclasses import dataclass, field
from datetime import date, datetime
from enum import Enum
from functools import partial
from pathlib import Path
from typing import Any, Callable, ClassVar, Dict, List, Optional, Set, Tuple, Union

import requests
from bs4 import Tag

from sec_certs import constants as constants
from sec_certs import helpers
from sec_certs.model.cpe_matching import CPEClassifier
from sec_certs.model.dependency_finder import References
from sec_certs.sample.certificate import Certificate, Heuristics, logger
from sec_certs.sample.protection_profile import ProtectionProfile
from sec_certs.sample.sar import SAR
from sec_certs.serialization.json import ComplexSerializableType
from sec_certs.serialization.pandas import PandasSerializableType

HEADERS = {
    "anssi": helpers.search_only_headers_anssi,
    "bsi": helpers.search_only_headers_bsi,
    "nscib": helpers.search_only_headers_nscib,
    "niap": helpers.search_only_headers_niap,
    "canada": helpers.search_only_headers_canada,
}


class DependencyType(Enum):
    DIRECT = "direct"
    INDIRECT = "indirect"


class CommonCriteriaCert(
    Certificate["CommonCriteriaCert", "CommonCriteriaCert.CCHeuristics"],
    PandasSerializableType,
    ComplexSerializableType,
):
    cc_url = "http://www.commoncriteriaportal.org"
    empty_st_url = "http://www.commoncriteriaportal.org/files/epfiles/"

    @dataclass(eq=True, frozen=True)
    class MaintenanceReport(ComplexSerializableType):
        """
        Object for holding maintenance reports.
        """

        maintenance_date: Optional[date]
        maintenance_title: Optional[str]
        maintenance_report_link: Optional[str]
        maintenance_st_link: Optional[str]

        def __post_init__(self):
            super().__setattr__("maintenance_report_link", helpers.sanitize_link(self.maintenance_report_link))
            super().__setattr__("maintenance_st_link", helpers.sanitize_link(self.maintenance_st_link))
            super().__setattr__("maintenance_title", helpers.sanitize_string(self.maintenance_title))
            super().__setattr__("maintenance_date", helpers.sanitize_date(self.maintenance_date))

        @classmethod
        def from_dict(cls, dct: Dict) -> "CommonCriteriaCert.MaintenanceReport":
            new_dct = dct.copy()
            new_dct["maintenance_date"] = (
                date.fromisoformat(dct["maintenance_date"])
                if isinstance(dct["maintenance_date"], str)
                else dct["maintenance_date"]
            )
            return super().from_dict(new_dct)

        def __lt__(self, other):
            return self.maintenance_date < other.maintenance_date

    @dataclass(init=False)
    class InternalState(ComplexSerializableType):
        st_download_ok: bool
        report_download_ok: bool
        st_convert_ok: bool
        report_convert_ok: bool
        st_extract_ok: bool
        report_extract_ok: bool
        errors: List[str]

        st_pdf_path: Path
        report_pdf_path: Path
        st_txt_path: Path
        report_txt_path: Path

        def __init__(
            self,
            st_download_ok: bool = True,
            report_download_ok: bool = True,
            st_convert_ok: bool = True,
            report_convert_ok: bool = True,
            st_extract_ok: bool = True,
            report_extract_ok: bool = True,
            errors: Optional[List[str]] = None,
        ):
            self.st_download_ok = st_download_ok
            self.report_download_ok = report_download_ok
            self.st_convert_ok = st_convert_ok
            self.report_convert_ok = report_convert_ok
            self.st_extract_ok = st_extract_ok
            self.report_extract_ok = report_extract_ok
            self.errors = errors if errors else []

        @property
        def serialized_attributes(self) -> List[str]:
            return [
                "st_download_ok",
                "report_download_ok",
                "st_convert_ok",
                "report_convert_ok",
                "st_extract_ok",
                "report_extract_ok",
                "errors",
            ]

        def report_is_ok_to_download(self, fresh: bool = True) -> bool:
            return True if fresh else not self.report_download_ok

        def st_is_ok_to_download(self, fresh: bool = True) -> bool:
            return True if fresh else not self.st_download_ok

        def report_is_ok_to_convert(self, fresh: bool = True) -> bool:
            return self.report_download_ok if fresh else self.report_download_ok and not self.report_convert_ok

        def st_is_ok_to_convert(self, fresh: bool = True) -> bool:
            return self.st_download_ok if fresh else self.st_download_ok and not self.st_convert_ok

        def report_is_ok_to_analyze(self, fresh: bool = True) -> bool:
            if fresh is True:
                return self.report_download_ok and self.report_convert_ok and self.report_extract_ok
            else:
                return self.report_download_ok and self.report_convert_ok and not self.report_extract_ok

        def st_is_ok_to_analyze(self, fresh: bool = True) -> bool:
            if fresh is True:
                return self.st_download_ok and self.st_convert_ok and self.st_extract_ok
            else:
                return self.st_download_ok and self.st_convert_ok and not self.st_extract_ok

    @dataclass
    class PdfData(ComplexSerializableType):
        report_metadata: Optional[Dict[str, Any]] = field(default=None)
        st_metadata: Optional[Dict[str, Any]] = field(default=None)
        report_frontpage: Optional[Dict[str, Dict[str, Any]]] = field(default=None)
        st_frontpage: Optional[Dict[str, Dict[str, Any]]] = field(default=None)
        report_keywords: Optional[Dict[str, Any]] = field(default=None)
        st_keywords: Optional[Dict[str, Any]] = field(default=None)

        def __bool__(self) -> bool:
            return any([x is not None for x in vars(self)])

        @property
        def bsi_data(self) -> Optional[Dict[str, Any]]:
            return self.report_frontpage.get("bsi", None) if self.report_frontpage else None

        @property
        def niap_data(self) -> Optional[Dict[str, Any]]:
            return self.report_frontpage.get("niap", None) if self.report_frontpage else None

        @property
        def nscib_data(self) -> Optional[Dict[str, Any]]:
            return self.report_frontpage.get("nscib", None) if self.report_frontpage else None

        @property
        def canada_data(self) -> Optional[Dict[str, Any]]:
            return self.report_frontpage.get("canada", None) if self.report_frontpage else None

        @property
        def anssi_data(self) -> Optional[Dict[str, Any]]:
            return self.report_frontpage.get("anssi", None) if self.report_frontpage else None

        @property
        def cert_lab(self) -> Optional[List[str]]:
            labs = [
                data["cert_lab"].split(" ")[0].upper()
                for data in [self.bsi_data, self.anssi_data, self.niap_data, self.nscib_data, self.canada_data]
                if data
            ]
            return labs if labs else None

        @property
        def bsi_cert_id(self) -> Optional[str]:
            return self.bsi_data.get("cert_id", None) if self.bsi_data else None

        @property
        def niap_cert_id(self) -> Optional[str]:
            return self.niap_data.get("cert_id", None) if self.niap_data else None

        @property
        def nscib_cert_id(self) -> Optional[str]:
            return self.nscib_data.get("cert_id", None) if self.nscib_data else None

        @property
        def canada_cert_id(self) -> Optional[str]:
            return self.canada_data.get("cert_id", None) if self.canada_data else None

        @property
        def anssi_cert_id(self) -> Optional[str]:
            return self.anssi_data.get("cert_id", None) if self.anssi_data else None

        @property
        def processed_cert_id(self) -> Optional[str]:
            cert_ids = set(
                filter(
                    lambda x: x,
                    {self.bsi_cert_id, self.niap_cert_id, self.nscib_cert_id, self.canada_cert_id, self.anssi_cert_id},
                )
            )
            # Expect only one cert_id in the set above.
            if len(cert_ids) >= 2:
                raise ValueError("More than one cert_id set.")
            elif len(cert_ids) == 1:
                return cert_ids.pop()
            else:
                return None

        @property
        def keywords_rules_cert_id(self) -> Optional[Dict[str, Optional[Dict[str, Dict[str, int]]]]]:
            return self.report_keywords.get("rules_cert_id", None) if self.report_keywords else None

        @property
        def keywords_cert_id(self) -> Optional[str]:
            """
            :return: the most occurring among cert ids captured in keywords scan
            """
            if not self.keywords_rules_cert_id:
                return None

            candidates = [(x, y) for x, y in self.keywords_rules_cert_id.items()]
            candidates = sorted(candidates, key=operator.itemgetter(1), reverse=True)
            return candidates[0][0]

        @property
        def cert_id(self) -> Optional[str]:
            return processed if (processed := self.processed_cert_id) else self.keywords_cert_id

    @dataclass
    class CCHeuristics(Heuristics, ComplexSerializableType):
        extracted_versions: Optional[Set[str]] = field(default=None)
        cpe_matches: Optional[Set[str]] = field(default=None)
        verified_cpe_matches: Optional[Set[str]] = field(default=None)
        related_cves: Optional[Set[str]] = field(default=None)
        cert_lab: Optional[List[str]] = field(default=None)
        cert_id: Optional[str] = field(default=None)
        st_references: References = field(default_factory=References)
        report_references: References = field(default_factory=References)
<<<<<<< HEAD
        sars: Optional[Set[SAR]] = field(default=None)
=======
        direct_dependency_cves: Optional[Set[str]] = field(default=None)
        indirect_dependency_cves: Optional[Set[str]] = field(default=None)
>>>>>>> 5f257091

        @property
        def serialized_attributes(self) -> List[str]:
            return copy.deepcopy(super().serialized_attributes)

    pandas_columns: ClassVar[List[str]] = [
        "dgst",
        "cert_id",
        "name",
        "status",
        "category",
        "manufacturer",
        "scheme",
        "security_level",
        "not_valid_before",
        "not_valid_after",
        "report_link",
        "st_link",
        "manufacturer_web",
        "extracted_versions",
        "cpe_matches",
        "verified_cpe_matches",
        "related_cves",
        "directly_referenced_by",
        "indirectly_referenced_by",
        "directly_referencing",
        "indirectly_referencing",
        "sars",
    ]

    def __init__(
        self,
        status: str,
        category: str,
        name: str,
        manufacturer: Optional[str],
        scheme: str,
        security_level: Union[str, set],
        not_valid_before: Optional[date],
        not_valid_after: Optional[date],
        report_link: str,
        st_link: str,
        cert_link: Optional[str],
        manufacturer_web: Optional[str],
        protection_profiles: Optional[Set[ProtectionProfile]],
        maintenance_updates: Optional[Set[MaintenanceReport]],
        state: Optional[InternalState],
        pdf_data: Optional[PdfData],
        heuristics: Optional[CCHeuristics],
    ):
        super().__init__()

        self.status = status
        self.category = category
        self.name = helpers.sanitize_string(name)

        self.manufacturer = None
        if manufacturer:
            self.manufacturer = helpers.sanitize_string(manufacturer)

        self.scheme = scheme
        self.security_level = helpers.sanitize_security_levels(security_level)
        self.not_valid_before = helpers.sanitize_date(not_valid_before)
        self.not_valid_after = helpers.sanitize_date(not_valid_after)
        self.report_link = helpers.sanitize_link(report_link)
        self.st_link = helpers.sanitize_link(st_link)
        self.cert_link = helpers.sanitize_link(cert_link)
        self.manufacturer_web = helpers.sanitize_link(manufacturer_web)
        self.protection_profiles = protection_profiles
        self.maintenance_updates = maintenance_updates
        self.state = self.InternalState() if not state else state
        self.pdf_data = self.PdfData() if not pdf_data else pdf_data
        self.heuristics: "CommonCriteriaCert.CCHeuristics" = self.CCHeuristics() if not heuristics else heuristics

    @property
    def dgst(self) -> str:
        """
        Computes the primary key of the sample using first 16 bytes of SHA-256 digest
        """
        if not (self.name is not None and self.report_link is not None and self.category is not None):
            raise RuntimeError("Certificate digest can't be computed, because information is missing.")
        return helpers.get_first_16_bytes_sha256(self.category + self.name + self.report_link)

    @property
    def label_studio_title(self) -> str:
        return self.name

    @property
    def pandas_tuple(self) -> Tuple:
        return (
            self.dgst,
            self.heuristics.cert_id,
            self.name,
            self.status,
            self.category,
            self.manufacturer,
            self.scheme,
            self.security_level,
            self.not_valid_before,
            self.not_valid_after,
            self.report_link,
            self.st_link,
            self.manufacturer_web,
            self.heuristics.extracted_versions,
            self.heuristics.cpe_matches,
            self.heuristics.verified_cpe_matches,
            self.heuristics.related_cves,
            self.heuristics.report_references.directly_referenced_by,
            self.heuristics.report_references.indirectly_referenced_by,
            self.heuristics.report_references.directly_referencing,
            self.heuristics.report_references.indirectly_referencing,
            self.heuristics.sars,
        )

    def __str__(self) -> str:
        printed_manufacturer = self.manufacturer if self.manufacturer else "Unknown manufacturer"
        return str(printed_manufacturer) + " " + str(self.name) + " dgst: " + self.dgst

    def merge(self, other: "CommonCriteriaCert", other_source: Optional[str] = None) -> None:
        """
        Merges with other CC sample. Assuming they come from different sources, e.g., csv and html.
        Assuming that html source has better protection profiles, they overwrite CSV info
        On other values (apart from maintenances, see TODO below) the sanity checks are made.
        """
        if self != other:
            logger.warning(
                f"Attempting to merge divergent certificates: self[dgst]={self.dgst}, other[dgst]={other.dgst}"
            )

        for att, val in vars(self).items():
            if not val:
                setattr(self, att, getattr(other, att))
            elif other_source == "html" and att == "protection_profiles":
                setattr(self, att, getattr(other, att))
            elif other_source == "html" and att == "maintenance_updates":
                setattr(self, att, getattr(other, att))
            elif att == "state":
                setattr(self, att, getattr(other, att))
            else:
                if getattr(self, att) != getattr(other, att):
                    logger.warning(
                        f"When merging certificates with dgst {self.dgst}, the following mismatch occured: Attribute={att}, self[{att}]={getattr(self, att)}, other[{att}]={getattr(other, att)}"
                    )

    @classmethod
    def from_dict(cls, dct: Dict) -> "CommonCriteriaCert":
        new_dct = dct.copy()
        new_dct["maintenance_updates"] = set(dct["maintenance_updates"])
        new_dct["protection_profiles"] = set(dct["protection_profiles"])
        new_dct["not_valid_before"] = (
            date.fromisoformat(dct["not_valid_before"])
            if isinstance(dct["not_valid_before"], str)
            else dct["not_valid_before"]
        )
        new_dct["not_valid_after"] = (
            date.fromisoformat(dct["not_valid_after"])
            if isinstance(dct["not_valid_after"], str)
            else dct["not_valid_after"]
        )
        return super(cls, CommonCriteriaCert).from_dict(new_dct)

    @staticmethod
    def _html_row_get_name(cell: Tag) -> str:
        return list(cell.stripped_strings)[0]

    @staticmethod
    def _html_row_get_manufacturer(cell: Tag) -> Optional[str]:
        if lst := list(cell.stripped_strings):
            return lst[0]
        else:
            return None

    @staticmethod
    def _html_row_get_scheme(cell: Tag) -> str:
        return list(cell.stripped_strings)[0]

    @staticmethod
    def _html_row_get_security_level(cell: Tag) -> set:
        return set(cell.stripped_strings)

    @staticmethod
    def _html_row_get_manufacturer_web(cell: Tag) -> Optional[str]:
        for link in cell.find_all("a"):
            if link is not None and link.get("title") == "Vendor's web site" and link.get("href") != "http://":
                return link.get("href")
        return None

    @staticmethod
    def _html_row_get_protection_profiles(cell: Tag) -> set:
        protection_profiles = set()
        for link in list(cell.find_all("a")):
            if link.get("href") is not None and "/ppfiles/" in link.get("href"):
                protection_profiles.add(
                    ProtectionProfile(str(link.contents[0]), CommonCriteriaCert.cc_url + link.get("href"))
                )
        return protection_profiles

    @staticmethod
    def _html_row_get_date(cell: Tag) -> Optional[date]:
        text = cell.get_text()
        extracted_date = datetime.strptime(text, "%Y-%m-%d").date() if text else None
        return extracted_date

    @staticmethod
    def _html_row_get_report_st_links(cell: Tag) -> Tuple[str, str]:
        links = cell.find_all("a")
        assert links[1].get("title").startswith("Certification Report")
        assert links[2].get("title").startswith("Security Target")

        report_link = CommonCriteriaCert.cc_url + links[1].get("href")
        security_target_link = CommonCriteriaCert.cc_url + links[2].get("href")

        return report_link, security_target_link

    @staticmethod
    def _html_row_get_cert_link(cell: Tag) -> Optional[str]:
        links = cell.find_all("a")
        return CommonCriteriaCert.cc_url + links[0].get("href") if links else None

    @staticmethod
    def _html_row_get_maintenance_div(cell: Tag) -> Optional[Tag]:
        divs = cell.find_all("div")
        for d in divs:
            if d.find("div") and d.stripped_strings and list(d.stripped_strings)[0] == "Maintenance Report(s)":
                return d
        return None

    @staticmethod
    def _html_row_get_maintenance_updates(main_div: Tag) -> Set["CommonCriteriaCert.MaintenanceReport"]:
        possible_updates = list(main_div.find_all("li"))
        maintenance_updates = set()
        for u in possible_updates:
            text = list(u.stripped_strings)[0]
            main_date = datetime.strptime(text.split(" ")[0], "%Y-%m-%d").date() if text else None
            main_title = text.split("– ")[1]
            main_report_link = None
            main_st_link = None
            links = u.find_all("a")
            for link in links:
                if link.get("title").startswith("Maintenance Report:"):
                    main_report_link = CommonCriteriaCert.cc_url + link.get("href")
                elif link.get("title").startswith("Maintenance ST"):
                    main_st_link = CommonCriteriaCert.cc_url + link.get("href")
                else:
                    logger.error("Unknown link in Maintenance part!")
            maintenance_updates.add(
                CommonCriteriaCert.MaintenanceReport(main_date, main_title, main_report_link, main_st_link)
            )
        return maintenance_updates

    @classmethod
    def from_html_row(cls, row: Tag, status: str, category: str) -> "CommonCriteriaCert":
        """
        Creates a CC sample from html row
        """

        cells = list(row.find_all("td"))
        if len(cells) != 7:
            logger.error("Unexpected number of cells in CC html row.")
            raise

        name = CommonCriteriaCert._html_row_get_name(cells[0])
        manufacturer = CommonCriteriaCert._html_row_get_manufacturer(cells[1])
        manufacturer_web = CommonCriteriaCert._html_row_get_manufacturer_web(cells[1])
        scheme = CommonCriteriaCert._html_row_get_scheme(cells[6])
        security_level = CommonCriteriaCert._html_row_get_security_level(cells[5])
        protection_profiles = CommonCriteriaCert._html_row_get_protection_profiles(cells[0])
        not_valid_before = CommonCriteriaCert._html_row_get_date(cells[3])
        not_valid_after = CommonCriteriaCert._html_row_get_date(cells[4])
        report_link, st_link = CommonCriteriaCert._html_row_get_report_st_links(cells[0])
        cert_link = CommonCriteriaCert._html_row_get_cert_link(cells[2])
        maintenance_div = CommonCriteriaCert._html_row_get_maintenance_div(cells[0])
        maintenances = (
            CommonCriteriaCert._html_row_get_maintenance_updates(maintenance_div) if maintenance_div else set()
        )

        return cls(
            status,
            category,
            name,
            manufacturer,
            scheme,
            security_level,
            not_valid_before,
            not_valid_after,
            report_link,
            st_link,
            cert_link,
            manufacturer_web,
            protection_profiles,
            maintenances,
            None,
            None,
            None,
        )

    def set_local_paths(
        self,
        report_pdf_dir: Optional[Union[str, Path]],
        st_pdf_dir: Optional[Union[str, Path]],
        report_txt_dir: Optional[Union[str, Path]],
        st_txt_dir: Optional[Union[str, Path]],
    ) -> None:
        if report_pdf_dir is not None:
            self.state.report_pdf_path = Path(report_pdf_dir) / (self.dgst + ".pdf")
        if st_pdf_dir is not None:
            self.state.st_pdf_path = Path(st_pdf_dir) / (self.dgst + ".pdf")
        if report_txt_dir is not None:
            self.state.report_txt_path = Path(report_txt_dir) / (self.dgst + ".txt")
        if st_txt_dir is not None:
            self.state.st_txt_path = Path(st_txt_dir) / (self.dgst + ".txt")

    @staticmethod
    def download_pdf_report(cert: "CommonCriteriaCert") -> "CommonCriteriaCert":
        exit_code: Union[str, int]
        if not cert.report_link:
            exit_code = "No link"
        else:
            exit_code = helpers.download_file(cert.report_link, cert.state.report_pdf_path)
        if exit_code != requests.codes.ok:
            error_msg = f"failed to download report from {cert.report_link}, code: {exit_code}"
            logger.error(f"Cert dgst: {cert.dgst} " + error_msg)
            cert.state.report_download_ok = False
            cert.state.errors.append(error_msg)
        return cert

    @staticmethod
    def download_pdf_target(cert: "CommonCriteriaCert") -> "CommonCriteriaCert":
        exit_code: Union[str, int]
        if not cert.st_link:
            exit_code = "No link"
        else:
            exit_code = helpers.download_file(cert.st_link, cert.state.st_pdf_path)
        if exit_code != requests.codes.ok:
            error_msg = f"failed to download ST from {cert.report_link}, code: {exit_code}"
            logger.error(f"Cert dgst: {cert.dgst}" + error_msg)
            cert.state.st_download_ok = False
            cert.state.errors.append(error_msg)
        return cert

    @staticmethod
    def convert_report_pdf(cert: "CommonCriteriaCert") -> "CommonCriteriaCert":
        exit_code = helpers.convert_pdf_file(cert.state.report_pdf_path, cert.state.report_txt_path)
        if exit_code != constants.RETURNCODE_OK:
            error_msg = "failed to convert report pdf->txt"
            logger.error(f"Cert dgst: {cert.dgst}" + error_msg)
            cert.state.report_convert_ok = False
            cert.state.errors.append(error_msg)
        return cert

    @staticmethod
    def convert_target_pdf(cert: "CommonCriteriaCert") -> "CommonCriteriaCert":
        exit_code = helpers.convert_pdf_file(cert.state.st_pdf_path, cert.state.st_txt_path)
        if exit_code != constants.RETURNCODE_OK:
            error_msg = "failed to convert security target pdf->txt"
            logger.error(f"Cert dgst: {cert.dgst}" + error_msg)
            cert.state.st_convert_ok = False
            cert.state.errors.append(error_msg)
        return cert

    @staticmethod
    def extract_st_pdf_metadata(cert: "CommonCriteriaCert") -> "CommonCriteriaCert":
        response, cert.pdf_data.st_metadata = helpers.extract_pdf_metadata(cert.state.st_pdf_path)
        if response != constants.RETURNCODE_OK:
            cert.state.st_extract_ok = False
            cert.state.errors.append(response)
        return cert

    @staticmethod
    def extract_report_pdf_metadata(cert: "CommonCriteriaCert") -> "CommonCriteriaCert":
        response, cert.pdf_data.report_metadata = helpers.extract_pdf_metadata(cert.state.report_pdf_path)
        if response != constants.RETURNCODE_OK:
            cert.state.report_extract_ok = False
            cert.state.errors.append(response)
        return cert

    @staticmethod
    def extract_st_pdf_frontpage(cert: "CommonCriteriaCert") -> "CommonCriteriaCert":
        cert.pdf_data.st_frontpage = {}

        for header_type, associated_header_func in HEADERS.items():
            response, cert.pdf_data.st_frontpage[header_type] = associated_header_func(cert.state.st_txt_path)

            if response != constants.RETURNCODE_OK:
                cert.state.st_extract_ok = False
                if not cert.state.errors:
                    cert.state.errors = []
                cert.state.errors.append(response)

        return cert

    @staticmethod
    def extract_report_pdf_frontpage(cert: "CommonCriteriaCert") -> "CommonCriteriaCert":
        cert.pdf_data.report_frontpage = {}

        for header_type, associated_header_func in HEADERS.items():
            response, cert.pdf_data.report_frontpage[header_type] = associated_header_func(cert.state.report_txt_path)

            if response != constants.RETURNCODE_OK:
                cert.state.report_extract_ok = False
                if not cert.state.errors:
                    cert.state.errors = []
                cert.state.errors.append(response)

        return cert

    @staticmethod
    def extract_report_pdf_keywords(cert: "CommonCriteriaCert") -> "CommonCriteriaCert":
        response, cert.pdf_data.report_keywords = helpers.extract_keywords(cert.state.report_txt_path)
        if response != constants.RETURNCODE_OK:
            cert.state.report_extract_ok = False
        return cert

    @staticmethod
    def extract_st_pdf_keywords(cert: "CommonCriteriaCert") -> "CommonCriteriaCert":
        response, cert.pdf_data.st_keywords = helpers.extract_keywords(cert.state.st_txt_path)
        if response != constants.RETURNCODE_OK:
            cert.state.st_extract_ok = False
            cert.state.errors.append(response)
        return cert

    def _compute_heuristics_version(self) -> None:
        self.heuristics.extracted_versions = helpers.compute_heuristics_version(self.name)

    def compute_heuristics_cpe_match(self, cpe_classifier: CPEClassifier) -> None:
        self._compute_heuristics_version()
        assert self.heuristics.extracted_versions is not None

        self.heuristics.cpe_matches = cpe_classifier.predict_single_cert(
            self.manufacturer, self.name, self.heuristics.extracted_versions
        )

    def compute_heuristics_cert_lab(self) -> None:
        if not self.pdf_data:
            logger.error("Cannot compute sample lab when pdf files were not processed.")
            return
        self.heuristics.cert_lab = self.pdf_data.cert_lab

    def compute_heuristics_cert_id(self, all_cert_ids: Set[str]):
        if not self.pdf_data:
            logger.warning("Cannot compute sample id when pdf files were not processed.")
            return
        self.heuristics.cert_id = self.pdf_data.cert_id
        self.normalize_cert_id(all_cert_ids)

    @staticmethod
    def _is_anssi_cert(cert_id: str) -> bool:
        return cert_id.startswith("ANSS")

    @staticmethod
    def _fix_anssi_cert_id(cert_id: str) -> str:
        new_cert_id = cert_id

        if new_cert_id.startswith("ANSSi"):  # mistyped ANSSi
            new_cert_id = "ANSSI" + new_cert_id[4:]

        # Bug - getting out of index - ANSSI-2009/30
        # TMP solution
        if len(new_cert_id) >= len("ANSSI-CC-0000") + 1:
            if (
                new_cert_id[len("ANSSI-CC-0000")] == "_"
            ):  # _ instead of / after year (ANSSI-CC-2010_40 -> ANSSI-CC-2010/40)
                new_cert_id = new_cert_id[: len("ANSSI-CC-0000")] + "/" + new_cert_id[len("ANSSI-CC-0000") + 1 :]

        if "_" in new_cert_id:  # _ instead of -
            new_cert_id = new_cert_id.replace("_", "-")

        return new_cert_id

    @staticmethod
    def _is_bsi_cert(cert_id: str) -> bool:
        return cert_id.startswith("BSI-DSZ-CC-")

    @staticmethod
    def _extract_bsi_parts(bsi_parts: List[str]) -> Tuple:
        cert_num = None
        cert_version = None
        cert_year = None

        if len(bsi_parts) > 3:
            cert_num = bsi_parts[3]
        if len(bsi_parts) > 4:
            if bsi_parts[4].startswith("V") or bsi_parts[4].startswith("v"):
                cert_version = bsi_parts[4].upper()  # get version in uppercase
            else:
                cert_year = bsi_parts[4]
        if len(bsi_parts) > 5:
            cert_year = bsi_parts[5]

        return cert_num, cert_version, cert_year

    @staticmethod
    def _fix_bsi_cert_id(cert_id: str, all_cert_ids: Set[str]) -> str:
        start_year = 1996
        limit_year = datetime.now().year + 1
        bsi_parts = cert_id.split("-")

        cert_num, cert_version, cert_year = CommonCriteriaCert._extract_bsi_parts(bsi_parts)
        if cert_year is None:
            for year in range(start_year, limit_year):
                cert_id_possible = cert_id + "-" + str(year)

                if cert_id_possible in all_cert_ids:
                    # we found version with year
                    cert_year = str(year)
                    break

        # reconstruct BSI number again
        new_cert_id = "BSI-DSZ-CC"
        if cert_num is not None:
            new_cert_id += "-" + cert_num
        if cert_version is not None:
            new_cert_id += "-" + cert_version
        if cert_year is not None:
            new_cert_id += "-" + cert_year

        return new_cert_id

    @staticmethod
    def _is_spain_cert_id(cert_id: str) -> bool:
        return "-INF-" in cert_id

    @staticmethod
    def _fix_spain_cert_id(cert_id: str) -> str:
        spain_parts = cert_id.split("-")
        cert_year = spain_parts[0]
        cert_batch = spain_parts[1]
        cert_num = spain_parts[3]

        if "v" in cert_num:
            cert_num = cert_num[: cert_num.find("v")]
        if "V" in cert_num:
            cert_num = cert_num[: cert_num.find("V")]

        new_cert_id = f"{cert_year}-{cert_batch}-INF-{cert_num}"  # drop version

        return new_cert_id

    @staticmethod
    def _is_ocsi_cert_id(cert_id: str) -> bool:
        return "OCSI/CERT" in cert_id

    @staticmethod
    def _fix_ocsi_cert_id(cert_id: str) -> str:
        new_cert_id = cert_id
        if not new_cert_id.endswith("/RC"):
            new_cert_id = cert_id + "/RC"

        return new_cert_id

    def get_cert_laboratory(self) -> str:
        if not self.heuristics.cert_id:
            raise ValueError("Cert ID was None but cert laboratory was to be computed based on its value.")
        cert_id = self.heuristics.cert_id.strip()

        if CommonCriteriaCert._is_anssi_cert(cert_id):
            return "anssi"

        if CommonCriteriaCert._is_bsi_cert(cert_id):
            return "bsi"

        if CommonCriteriaCert._is_spain_cert_id(cert_id):
            return "spain"

        if CommonCriteriaCert._is_ocsi_cert_id(cert_id):
            return "ocsi"

        return "unknown"

    def normalize_cert_id(self, all_cert_ids: Set[str]) -> None:
        fix_methods: Dict[str, Callable] = {
            "anssi": CommonCriteriaCert._fix_anssi_cert_id,
            "bsi": partial(CommonCriteriaCert._fix_bsi_cert_id, all_cert_ids=all_cert_ids),
            "spain": CommonCriteriaCert._fix_spain_cert_id,
            "ocsi": CommonCriteriaCert._fix_ocsi_cert_id,
        }

        try:
            cert_lab = self.get_cert_laboratory()
        except ValueError:
            return None

        # No need for any fix, bcs we do not know how
        if cert_lab == "unknown":
            return None

        self.heuristics.cert_id = fix_methods[cert_lab](self.pdf_data.cert_id)<|MERGE_RESOLUTION|>--- conflicted
+++ resolved
@@ -248,12 +248,9 @@
         cert_id: Optional[str] = field(default=None)
         st_references: References = field(default_factory=References)
         report_references: References = field(default_factory=References)
-<<<<<<< HEAD
         sars: Optional[Set[SAR]] = field(default=None)
-=======
         direct_dependency_cves: Optional[Set[str]] = field(default=None)
         indirect_dependency_cves: Optional[Set[str]] = field(default=None)
->>>>>>> 5f257091
 
         @property
         def serialized_attributes(self) -> List[str]:
