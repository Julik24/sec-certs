---
log_filepath:
  description: Path to the file, relative to working directory, where the log will be stored
  value: ./cert_processing_log.txt
smallest_certificate_id_to_connect:
  description: During validation we don't connect certificates with number lower than
    _this_ to connections
  value: 40
year_difference_between_validations:
  description: During validation we don't connect certificates with validation dates
    difference higher than _this_
  value: 7
use_text_with_newlines_during_parsing:
  description: During keyword search, search in text with newlines
  value: true
<<<<<<< HEAD
n_threads:
  description: How many threads to use for parallel computations
  value: 8
cc_cpe_matching_threshold:
  description: Level of required string similarity between CPE and certificate name on CC CPE matching, 0-100. Lower values yield more false negatives, higher values more false positives
  value: 70
cc_cpe_max_matches:
  description: Maximum number of candidate CPE items that may be related to given certificate, >0
  value: 20
cc_latest_snapshot:
  description: Url from where to fetch the latest snapshot of fully processed CC dataset
  value: https://www.ajanovsky.cz/cc_latest_snapshot.json
=======
ignore_first_page:
  description: During keyword search, first page usually contains addresses - ignore it.
  value: true
cert_threshold:
  description: Used with --higher-precision-results. Determines the amount of mismatched algorithms to be considered faulty.
  value: 5
>>>>>>> cfab313d
<|MERGE_RESOLUTION|>--- conflicted
+++ resolved
@@ -13,7 +13,6 @@
 use_text_with_newlines_during_parsing:
   description: During keyword search, search in text with newlines
   value: true
-<<<<<<< HEAD
 n_threads:
   description: How many threads to use for parallel computations
   value: 8
@@ -26,11 +25,9 @@
 cc_latest_snapshot:
   description: Url from where to fetch the latest snapshot of fully processed CC dataset
   value: https://www.ajanovsky.cz/cc_latest_snapshot.json
-=======
 ignore_first_page:
   description: During keyword search, first page usually contains addresses - ignore it.
   value: true
 cert_threshold:
   description: Used with --higher-precision-results. Determines the amount of mismatched algorithms to be considered faulty.
   value: 5
->>>>>>> cfab313d
