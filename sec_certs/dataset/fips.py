--- conflicted
+++ resolved
@@ -11,12 +11,7 @@
 from sec_certs import constants as constants, parallel_processing as cert_processing, helpers as helpers
 from sec_certs.configuration import config
 from sec_certs.dataset.dataset import Dataset, logger
-<<<<<<< HEAD
-from sec_certs.dataset.fips_algorithm import FIPSAlgorithmDataset
-from sec_certs.serialization import ComplexSerializableType, CustomJSONEncoder, CustomJSONDecoder
-=======
 from sec_certs.serialization import ComplexSerializableType, serialize
->>>>>>> 5c4794dc
 from sec_certs.certificate.fips import FIPSCertificate
 
 
@@ -72,12 +67,8 @@
                 not_available.append(i)
         return missing, not_available
 
-<<<<<<< HEAD
-    def pdf_scan(self, redo=False, update_json: bool = True):
-=======
     @serialize
     def extract_keywords(self, redo=False):
->>>>>>> 5c4794dc
         self.fragments_dir.mkdir(parents=True, exist_ok=True)
 
         keywords = cert_processing.process_parallel(
@@ -88,12 +79,6 @@
         )
         for keyword, cert in keywords:
             self.certs[cert.dgst].pdf_scan.keywords = keyword
-
-<<<<<<< HEAD
-        if update_json:
-            self.to_json(self.json_path)
-=======
->>>>>>> 5c4794dc
 
     def match_algs(self) -> Dict:
         output = {}
@@ -146,14 +131,9 @@
         cert_processing.process_parallel(FIPSCertificate.download_html_page, failed, config.n_threads)
         return new_files
 
-<<<<<<< HEAD
-    def convert_all_pdfs(self, update_json: bool = True):
-        logger.info("Converting FIPS certificate reports to .txt")
-=======
     @serialize
     def convert_all_pdfs(self):
         logger.info('Converting FIPS certificate reports to .txt')
->>>>>>> 5c4794dc
         tuples = [
             (cert, self.policies_dir / f"{cert.cert_id}.pdf", self.policies_dir / f"{cert.cert_id}.pdf.txt")
             for cert in self.certs.values()
@@ -161,12 +141,6 @@
         ]
         cert_processing.process_parallel(FIPSCertificate.convert_pdf_file, tuples, config.n_threads)
 
-<<<<<<< HEAD
-        if update_json:
-            self.to_json(self.json_path)
-
-=======
->>>>>>> 5c4794dc
     def prepare_dataset(self, test: Optional[Path] = None):
         if test:
             html_files = [test]
@@ -220,19 +194,12 @@
         if update_json:
             self.to_json(self.json_path)
 
-<<<<<<< HEAD
-    def _update_html_results(self, json_file: Path):
-        dataset = self.from_json(json_file)
-        self.certs.update(dataset.certs)
-        self.algorithms = dataset.algorithms
-=======
     @serialize
     def get_certs_from_web(self, redo: bool = False, json_file: Optional[Path] = None, test: Optional[Path] = None):
         def download_html_pages() -> List[str]:
             new_files = self.download_all_htmls()
             self.download_all_pdfs()
             return new_files
->>>>>>> 5c4794dc
 
     def _append_new_certs_data(self) -> int:
         # we need to know the exact certificates downloaded, so we don't overwrite something already done
@@ -273,15 +240,8 @@
 
             self.algorithms = aset
 
-<<<<<<< HEAD
-        if update_json:
-            self.to_json(self.json_path)
-
-    def extract_certs_from_tables(self, high_precision: bool, update_json: bool = True) -> List[Path]:
-=======
     @serialize
     def extract_certs_from_tables(self, high_precision: bool) -> List[Path]:
->>>>>>> 5c4794dc
         """
         Function that extracts algorithm IDs from tables in security policies files.
         :return: list of files that couldn't have been decoded
@@ -303,12 +263,6 @@
             self.certs[cert.dgst].state.tables_done = state
             self.certs[cert.dgst].pdf_scan.algorithms += algorithms
 
-<<<<<<< HEAD
-        if update_json:
-            self.to_json(self.json_path)
-
-=======
->>>>>>> 5c4794dc
         return not_decoded
 
     def remove_algorithms_from_extracted_data(self):
@@ -425,12 +379,6 @@
         self.remove_algorithms_from_extracted_data()
         self.validate_results()
 
-<<<<<<< HEAD
-        if update_json:
-            self.to_json(self.json_path)
-
-=======
->>>>>>> 5c4794dc
     def _highlight_vendor_in_dot(self, dot: Digraph, current_key: str, highlighted_vendor: str):
         if self.certs[current_key].web_scan.vendor != highlighted_vendor:
             return
@@ -523,19 +471,7 @@
         single_dot.render(self.root_dir / (str(output_file_name) + "_single"), view=show)
 
     def to_dict(self):
-<<<<<<< HEAD
-        return {
-            "timestamp": self.timestamp,
-            "sha256_digest": self.sha256_digest,
-            "name": self.name,
-            "description": self.description,
-            "n_certs": len(self),
-            "certs": self.certs,
-            "algs": self.algorithms,
-        }
-=======
         return {**super().to_dict(), **{'algs': self.algorithms}}
->>>>>>> 5c4794dc
 
     @classmethod
     def from_dict(cls, dct: Dict):
@@ -548,21 +484,6 @@
             )
         return dset
 
-<<<<<<< HEAD
-    def to_json(self, output_path: Union[str, Path]):
-        with Path(output_path).open("w") as handle:
-            json.dump(self, handle, indent=4, cls=CustomJSONEncoder)
-
-    @classmethod
-    def from_json(cls, input_path: Union[str, Path]):
-        input_path = Path(input_path)
-        with input_path.open("r") as handle:
-            dset = json.load(handle, cls=CustomJSONDecoder)
-        dset.root_dir = input_path.parent.absolute()
-        return dset
-
-=======
->>>>>>> 5c4794dc
     def group_vendors(self) -> Dict:
         vendors = {}
         v = {x.vendor.lower() for x in self.certs.values()}
