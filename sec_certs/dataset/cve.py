import itertools
from dataclasses import dataclass, field
from typing import Dict, List,  Optional, Tuple, Union, Final, Set
import datetime
from pathlib import Path
import tempfile
import zipfile
import logging
import glob
import json
import tqdm
import shutil

import pandas as pd

from sec_certs.parallel_processing import process_parallel
import sec_certs.constants as constants
import sec_certs.helpers as helpers
from sec_certs.sample.cve import CVE
from sec_certs.sample.cpe import CPE
from sec_certs.serialization.json import ComplexSerializableType, CustomJSONDecoder, CustomJSONEncoder
from sec_certs.config.configuration import config

logger = logging.getLogger(__name__)


<<<<<<< HEAD
@dataclass(eq=True, init=False)
class CVE(ComplexSerializableType):
    @dataclass(eq=True)
    class Impact(ComplexSerializableType):
        base_score: float
        severity: str
        explotability_score: float
        impact_score: float

        @classmethod
        def from_nist_dict(cls, dct: Dict):
            """
            Will load Impact from dictionary defined at https://nvd.nist.gov/feeds/json/cve/1.1
            """
            if not dct['impact']:
                return cls(0, '', 0, 0)
            elif 'baseMetricV3' in dct['impact']:
                return cls(dct['impact']['baseMetricV3']['cvssV3']['baseScore'],
                           dct['impact']['baseMetricV3']['cvssV3']['baseSeverity'],
                           dct['impact']['baseMetricV3']['exploitabilityScore'],
                           dct['impact']['baseMetricV3']['impactScore'])
            elif 'baseMetricV2' in dct['impact']:
                return cls(dct['impact']['baseMetricV2']['cvssV2']['baseScore'],
                           dct['impact']['baseMetricV2']['severity'],
                           dct['impact']['baseMetricV2']['exploitabilityScore'],
                           dct['impact']['baseMetricV2']['impactScore'])

    cve_id: str
    vulnerable_cpes: List[str]
    vulnerable_certs: Optional[List[str]]
    impact: Impact
    published_date: Optional[datetime.datetime]
    pandas_columns: Final[Tuple[str, ...]] = ('cve_id', 'vulnerable_cpes', 'vulnerable_certs', 'base_score', 'severity',
                                        'explotability_score', 'impact_score', 'published_date')

    def __init__(self, cve_id: str, vulnerable_cpes: List[str], vulnerable_certs: Optional[List[str]], impact: Impact,
                 published_date: str):
        super().__init__()
        self.cve_id = cve_id
        self.vulnerable_cpes = vulnerable_cpes

        self.vulnerable_certs = vulnerable_certs
        if not self.vulnerable_certs:
            self.vulnerable_certs = []

        self.impact = impact
        self.published_date = isoparse(published_date)

    def __hash__(self):
        return hash(self.cve_id)

    @classmethod
    def from_nist_dict(cls, dct: Dict) -> 'CVE':
        """
        Will load CVE from dictionary defined at https://nvd.nist.gov/feeds/json/cve/1.1
        """
        def get_vulnerable_cpes_from_nist_dict(dct: Dict) -> List[str]:
            def get_vulnerable_cpes_from_node(node: Dict) -> List[str]:
                cpe_uris = []
                if 'children' in node:
                    for child in node['children']:
                        cpe_uris += get_vulnerable_cpes_from_node(child)
                if 'cpe_match' in node:
                    lst = node['cpe_match']
                    for x in lst:
                        if x['vulnerable']:
                            cpe_uris.append(x['cpe23Uri'])
                return cpe_uris

            vulnerable_cpes = []
            for node in dct['configurations']['nodes']:
                vulnerable_cpes.extend(get_vulnerable_cpes_from_node(node))

            return vulnerable_cpes

        cve_id = dct['cve']['CVE_data_meta']['ID']
        impact = cls.Impact.from_nist_dict(dct)
        vulnerable_cpes = get_vulnerable_cpes_from_nist_dict(dct)
        vulnerable_certs = None
        published_date = dct['publishedDate']

        return CVE(cve_id, vulnerable_cpes, vulnerable_certs, impact, published_date)

    def to_pandas_tuple(self):
        return (self.cve_id, self.vulnerable_cpes, self.vulnerable_certs, self.impact.base_score, self.impact.severity,
                self.impact.explotability_score, self.impact.impact_score, self.published_date)


@dataclass(eq=True)
=======
@dataclass
>>>>>>> 5e43b370
class CVEDataset(ComplexSerializableType):
    cves: Dict[str, CVE]
    cpe_to_cve_ids_lookup: Dict[str, List[str]] = field(init=False)
    cve_url: Final[str] = 'https://nvd.nist.gov/feeds/json/cve/1.1/nvdcve-1.1-'
    cpe_match_feed_url: Final[str] = 'https://nvd.nist.gov/feeds/json/cpematch/1.0/nvdcpematch-1.0.json.zip'

    @property
    def serialized_attributes(self) -> List[str]:
        return ['cves']

    def __iter__(self):
        yield from self.cves.values()

    def __getitem__(self, item: str) -> CVE:
        return self.cves.__getitem__(item.upper())

    def __setitem__(self, key: str, value: CVE):
        self.cves.__setitem__(key.lower(), value)

    def __len__(self) -> int:
        return len(self.cves)

    def __eq__(self, other: 'CVEDataset'):
        return isinstance(other, CVEDataset) and self.cves == other.cves

    def build_lookup_dict(self, use_nist_mapping: bool = True, nist_matching_filepath: Optional[Path] = None):
        """
        Developer's note: There are 3 CPEs that are present in the cpe matching feed, but are badly processed by CVE
        feed, in which case they won't be found as a key in the dictionary. We intentionally ignore those. Feel free
        to add corner cases and manual fixes. According to our investigation, the suffereing CPEs are:
            - CPE(uri='cpe:2.3:a:arubanetworks:airwave:*:*:*:*:*:*:*:*', title=None, version='*', vendor='arubanetworks', item_name='airwave', start_version=None, end_version=('excluding', '8.2.0.0'))
            - CPE(uri='cpe:2.3:a:bayashi:dopvcomet\\*:0009:b:*:*:*:*:*:*', title=None, version='0009', vendor='bayashi', item_name='dopvcomet\\*', start_version=None, end_version=None)
            - CPE(uri='cpe:2.3:a:bayashi:dopvstar\\*:0091:*:*:*:*:*:*:*', title=None, version='0091', vendor='bayashi', item_name='dopvstar\\*', start_version=None, end_version=None)
        """
        self.cpe_to_cve_ids_lookup = dict()
        self.cves = {x.cve_id.upper(): x for x in self}

        logger.info('Getting CPE matching dictionary from NIST.gov')

        if use_nist_mapping:
            matching_dict = self.get_nist_cpe_matching_dict(nist_matching_filepath)

        for cve in tqdm.tqdm(self, desc='Building-up lookup dictionaries for fast CVE matching'):
            # See note above, we use matching_dict.get(cpe, []) instead of matching_dict[cpe] as would be expected
            if use_nist_mapping:
                vulnerable_configurations = itertools.chain.from_iterable([matching_dict.get(cpe, []) for cpe in cve.vulnerable_cpes])
            else:
                vulnerable_configurations = cve.vulnerable_cpes
            for cpe in vulnerable_configurations:
                if cpe.uri not in self.cpe_to_cve_ids_lookup:
                    self.cpe_to_cve_ids_lookup[cpe.uri] = [cve.cve_id]
                else:
                    self.cpe_to_cve_ids_lookup[cpe.uri].append(cve.cve_id)

    @classmethod
    def download_cves(cls, output_path_str: str, start_year: int, end_year: int):
        output_path = Path(output_path_str)
        if not output_path.exists:
            output_path.mkdir()

        urls = [cls.cve_url + str(x) + '.json.zip' for x in range(start_year, end_year + 1)]

        logger.info(f'Identified {len(urls)} CVE files to fetch from nist.gov. Downloading them into {output_path}')
        with tempfile.TemporaryDirectory() as tmp_dir:
            outpaths = [Path(tmp_dir) / Path(x).name.rstrip('.zip') for x in urls]
            responses = list(zip(*helpers.download_parallel(list(zip(urls, outpaths)), num_threads=config.n_threads)))[1]

            for o, u, r in zip(outpaths, urls, responses):
                if r == constants.RESPONSE_OK:
                    with zipfile.ZipFile(o, 'r') as zip_handle:
                        zip_handle.extractall(output_path)
                else:
                    logger.info(f'Failed to download from {u}, got status code {r}')

    @classmethod
    def from_nist_json(cls, input_path: str) -> 'CVEDataset':
        with Path(input_path).open('r') as handle:
            data = json.load(handle)
        cves = [CVE.from_nist_dict(x) for x in data['CVE_Items']]
        return cls({x.cve_id: x for x in cves})

    @classmethod
    def from_web(cls,
                 start_year: int = 2002,
                 end_year: int = datetime.datetime.now().year):
        logger.info(f'Building CVE dataset from nist.gov website.')
        with tempfile.TemporaryDirectory() as tmp_dir:
            cls.download_cves(tmp_dir, start_year, end_year)
            json_files = glob.glob(tmp_dir + '/*.json')

            all_cves = dict()
            logger.info(f'Downloaded required resources. Building CVEDataset from jsons.')
            results = process_parallel(cls.from_nist_json, json_files, config.n_threads, use_threading=False,
                                       progress_bar_desc='Building CVEDataset from jsons')
            for r in results:
                all_cves.update(r.cves)

        return cls(all_cves)

    def to_json(self, output_path: str):
        with Path(output_path).open('w') as handle:
            json.dump(self, handle, indent=4, cls=CustomJSONEncoder, ensure_ascii=False)

    @classmethod
    def from_json(cls, input_path: Union[str, Path]):
        with Path(input_path).open('r') as handle:
            dset = json.load(handle, cls=CustomJSONDecoder)
        return dset

<<<<<<< HEAD
    def get_cves_for_cpe(self, cpe_uri: str) -> Optional[List[CVE]]:
=======
    def get_cve_ids_for_cpe_uri(self, cpe_uri: str) -> Optional[List[str]]:
>>>>>>> 5e43b370
        if not isinstance(cpe_uri, str):
            return None
        return self.cpe_to_cve_ids_lookup.get(cpe_uri, None)

    def filter_related_cpes(self, relevant_cpes: Set[CPE]):
        """
        Since each of the CVEs is related to many CPEs, the dataset size explodes (serialized). For certificates,
        only CPEs within sample dataset are relevant. This function modifies all CVE elements. Specifically, it
        deletes all CPE records unless they are part of relevant_cpe_uris.
        :param relevant_cpes: List of relevant CPEs to keep in CVE dataset.
        """
        total_deleted_cpes = 0
        cve_ids_to_delete = []
        for cve in self:
            n_cpes_orig = len(cve.vulnerable_cpes)
            cve.vulnerable_cpes = list(filter(lambda x: x in relevant_cpes, cve.vulnerable_cpes))
            total_deleted_cpes += (n_cpes_orig - len(cve.vulnerable_cpes))
            if not cve.vulnerable_cpes:
                cve_ids_to_delete.append(cve.cve_id)

        for cve_id in cve_ids_to_delete:
            del self.cves[cve_id]
        logger.info(f'Totally deleted {total_deleted_cpes} irrelevant CPEs and {len(cve_ids_to_delete)} CVEs from CVEDataset.')

    def to_pandas(self) -> pd.DataFrame:
        df = pd.DataFrame([x.pandas_tuple for x in self], columns=CVE.pandas_columns)
        return df.set_index('cve_id')

    def get_nist_cpe_matching_dict(self, input_filepath: Optional[Union[str, Path]]):
        def parse_key_cpe(field: Dict) -> CPE:
            start_version = None
            if 'versionStartIncluding' in field:
                start_version = ('including', field['versionStartIncluding'])
            elif 'versionStartExcluding' in field:
                start_version = ('excluding', field['versionStartExcluding'])

            end_version = None
            if 'versionEndIncluding' in field:
                end_version = ('including', field['versionEndIncluding'])
            elif 'versionEndExcluding' in field:
                end_version = ('excluding', field['versionEndExcluding'])

            return CPE(field['cpe23Uri'], start_version=start_version, end_version=end_version)

        def parse_values_cpe(field: Dict) -> List[CPE]:
            return [CPE(x['cpe23Uri']) for x in field['cpe_name']]

        logger.debug('Attempting to get NIST mapping file.')
        if not input_filepath or not input_filepath.is_file():
            logger.debug('NIST mapping file not available, going to download.')
            with tempfile.TemporaryDirectory() as tmp_dir:
                filename = Path(self.cpe_match_feed_url).name
                download_path = Path(tmp_dir) / filename
                unzipped_path = Path(tmp_dir) / filename.rstrip('.zip')
                helpers.download_file(self.cpe_match_feed_url, download_path)

                with zipfile.ZipFile(download_path, 'r') as zip_handle:
                    zip_handle.extractall(tmp_dir)
                with unzipped_path.open('r') as handle:
                    match_data = json.load(handle)
                if input_filepath:
                    logger.debug(f'Copying attained NIST mapping file to {input_filepath}')
                    shutil.move(unzipped_path, input_filepath)
        else:
            with input_filepath.open('r') as handle:
                match_data = json.load(handle)

        mapping_dict = dict()
        for match in tqdm.tqdm(match_data['matches'], desc='parsing cpe matching (by NIST) dictionary'):
            key = parse_key_cpe(match)
            value = parse_values_cpe(match)
            mapping_dict[key] = value if value else [key]

        return mapping_dict<|MERGE_RESOLUTION|>--- conflicted
+++ resolved
@@ -24,99 +24,7 @@
 logger = logging.getLogger(__name__)
 
 
-<<<<<<< HEAD
-@dataclass(eq=True, init=False)
-class CVE(ComplexSerializableType):
-    @dataclass(eq=True)
-    class Impact(ComplexSerializableType):
-        base_score: float
-        severity: str
-        explotability_score: float
-        impact_score: float
-
-        @classmethod
-        def from_nist_dict(cls, dct: Dict):
-            """
-            Will load Impact from dictionary defined at https://nvd.nist.gov/feeds/json/cve/1.1
-            """
-            if not dct['impact']:
-                return cls(0, '', 0, 0)
-            elif 'baseMetricV3' in dct['impact']:
-                return cls(dct['impact']['baseMetricV3']['cvssV3']['baseScore'],
-                           dct['impact']['baseMetricV3']['cvssV3']['baseSeverity'],
-                           dct['impact']['baseMetricV3']['exploitabilityScore'],
-                           dct['impact']['baseMetricV3']['impactScore'])
-            elif 'baseMetricV2' in dct['impact']:
-                return cls(dct['impact']['baseMetricV2']['cvssV2']['baseScore'],
-                           dct['impact']['baseMetricV2']['severity'],
-                           dct['impact']['baseMetricV2']['exploitabilityScore'],
-                           dct['impact']['baseMetricV2']['impactScore'])
-
-    cve_id: str
-    vulnerable_cpes: List[str]
-    vulnerable_certs: Optional[List[str]]
-    impact: Impact
-    published_date: Optional[datetime.datetime]
-    pandas_columns: Final[Tuple[str, ...]] = ('cve_id', 'vulnerable_cpes', 'vulnerable_certs', 'base_score', 'severity',
-                                        'explotability_score', 'impact_score', 'published_date')
-
-    def __init__(self, cve_id: str, vulnerable_cpes: List[str], vulnerable_certs: Optional[List[str]], impact: Impact,
-                 published_date: str):
-        super().__init__()
-        self.cve_id = cve_id
-        self.vulnerable_cpes = vulnerable_cpes
-
-        self.vulnerable_certs = vulnerable_certs
-        if not self.vulnerable_certs:
-            self.vulnerable_certs = []
-
-        self.impact = impact
-        self.published_date = isoparse(published_date)
-
-    def __hash__(self):
-        return hash(self.cve_id)
-
-    @classmethod
-    def from_nist_dict(cls, dct: Dict) -> 'CVE':
-        """
-        Will load CVE from dictionary defined at https://nvd.nist.gov/feeds/json/cve/1.1
-        """
-        def get_vulnerable_cpes_from_nist_dict(dct: Dict) -> List[str]:
-            def get_vulnerable_cpes_from_node(node: Dict) -> List[str]:
-                cpe_uris = []
-                if 'children' in node:
-                    for child in node['children']:
-                        cpe_uris += get_vulnerable_cpes_from_node(child)
-                if 'cpe_match' in node:
-                    lst = node['cpe_match']
-                    for x in lst:
-                        if x['vulnerable']:
-                            cpe_uris.append(x['cpe23Uri'])
-                return cpe_uris
-
-            vulnerable_cpes = []
-            for node in dct['configurations']['nodes']:
-                vulnerable_cpes.extend(get_vulnerable_cpes_from_node(node))
-
-            return vulnerable_cpes
-
-        cve_id = dct['cve']['CVE_data_meta']['ID']
-        impact = cls.Impact.from_nist_dict(dct)
-        vulnerable_cpes = get_vulnerable_cpes_from_nist_dict(dct)
-        vulnerable_certs = None
-        published_date = dct['publishedDate']
-
-        return CVE(cve_id, vulnerable_cpes, vulnerable_certs, impact, published_date)
-
-    def to_pandas_tuple(self):
-        return (self.cve_id, self.vulnerable_cpes, self.vulnerable_certs, self.impact.base_score, self.impact.severity,
-                self.impact.explotability_score, self.impact.impact_score, self.published_date)
-
-
-@dataclass(eq=True)
-=======
 @dataclass
->>>>>>> 5e43b370
 class CVEDataset(ComplexSerializableType):
     cves: Dict[str, CVE]
     cpe_to_cve_ids_lookup: Dict[str, List[str]] = field(init=False)
@@ -226,11 +134,7 @@
             dset = json.load(handle, cls=CustomJSONDecoder)
         return dset
 
-<<<<<<< HEAD
-    def get_cves_for_cpe(self, cpe_uri: str) -> Optional[List[CVE]]:
-=======
     def get_cve_ids_for_cpe_uri(self, cpe_uri: str) -> Optional[List[str]]:
->>>>>>> 5e43b370
         if not isinstance(cpe_uri, str):
             return None
         return self.cpe_to_cve_ids_lookup.get(cpe_uri, None)
